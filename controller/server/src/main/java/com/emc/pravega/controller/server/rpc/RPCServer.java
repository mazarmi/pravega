--- conflicted
+++ resolved
@@ -22,26 +22,15 @@
 import com.emc.pravega.controller.stream.api.v1.AdminService;
 import com.emc.pravega.controller.stream.api.v1.ConsumerService;
 import com.emc.pravega.controller.stream.api.v1.ProducerService;
-import lombok.extern.slf4j.Slf4j;
 import org.apache.thrift.TMultiplexedProcessor;
-import org.apache.thrift.protocol.TJSONProtocol;
 import org.apache.thrift.server.TServer;
-import org.apache.thrift.server.TServer.Args;
-import org.apache.thrift.server.TSimpleServer;
-<<<<<<< HEAD
-import org.apache.thrift.server.TThreadedSelectorServer;
-import org.apache.thrift.transport.TNonblockingServerSocket;
-=======
 import org.apache.thrift.server.TThreadPoolServer;
->>>>>>> b72dcb7d
 import org.apache.thrift.transport.TServerSocket;
 import org.apache.thrift.transport.TServerTransport;
-import org.apache.thrift.transport.TTransportException;
 
 /**
  * Thrift based RPC server implementation. (Initial version)
  */
-@Slf4j
 public class RPCServer {
 
     public static void start(AdminService.Iface adminService, ConsumerService.Iface consumerService, ProducerService.Iface producerService) {
@@ -52,46 +41,24 @@
             processor.registerProcessor("consumerService", new ConsumerService.Processor(consumerService));
             processor.registerProcessor("producerService", new ProducerService.Processor(producerService));
 
-            Runnable server = () -> {
-                simpleServer(processor);
+            Runnable simple = () -> {
+                simple(processor);
             };
 
-            new Thread(server).start();
+            new Thread(simple).start();
         } catch (Exception x) {
-            log.error("Exception during start of RPC server", x);
+            x.printStackTrace(); //TODO: enable logging
         }
     }
 
-    private static void simpleServer(final TMultiplexedProcessor processor) {
+    private static void simple(final TMultiplexedProcessor processor) {
         try {
             TServerTransport serverTransport = new TServerSocket(9090);
             TServer server = new TThreadPoolServer(new TThreadPoolServer.Args(serverTransport).processor(processor));
 
-<<<<<<< HEAD
-            log.info("Starting the simple server...");
-=======
->>>>>>> b72dcb7d
             server.serve();
         } catch (Exception e) {
-            log.error("Exception during start of Simple RPC server", e);
-        }
-    }
-
-    private static void threadedServer(final TMultiplexedProcessor processor) {
-        try {
-            TNonblockingServerSocket socket = new TNonblockingServerSocket(9090);
-
-            TThreadedSelectorServer.Args config = new TThreadedSelectorServer.Args(socket);
-            config.processor(processor)
-                    .protocolFactory(new TJSONProtocol.Factory())
-                    .workerThreads(10)
-                    .selectorThreads(3);
-
-            TServer server = new TThreadedSelectorServer(config);
-            log.info("Starting Threaded Selector Server");
-
-        } catch (TTransportException e) {
-            log.error("Exception during start of Threaded Selector Server", e);
+            e.printStackTrace(); //TODO: enable logging
         }
     }
 }