/**
 * Copyright (c) 2017 Dell Inc., or its subsidiaries. All Rights Reserved.
 *
 * Licensed under the Apache License, Version 2.0 (the "License");
 * you may not use this file except in compliance with the License.
 * You may obtain a copy of the License at
 *
 *     http://www.apache.org/licenses/LICENSE-2.0
 */
package io.pravega.segmentstore.server.host.handler;

import com.google.common.annotations.VisibleForTesting;
import com.google.common.base.Preconditions;
import io.pravega.client.auth.PravegaAuthHandler;
import io.pravega.client.auth.PravegaAuthenticationException;
import io.pravega.common.Exceptions;
import io.pravega.common.LoggerHelpers;
import io.pravega.common.Timer;
import io.pravega.common.io.StreamHelpers;
import io.pravega.segmentstore.contracts.AttributeUpdate;
import io.pravega.segmentstore.contracts.AttributeUpdateType;
import io.pravega.segmentstore.contracts.Attributes;
import io.pravega.segmentstore.contracts.BadAttributeUpdateException;
import io.pravega.segmentstore.contracts.BadOffsetException;
import io.pravega.segmentstore.contracts.ContainerNotFoundException;
import io.pravega.segmentstore.contracts.ReadResult;
import io.pravega.segmentstore.contracts.ReadResultEntry;
import io.pravega.segmentstore.contracts.ReadResultEntryContents;
import io.pravega.segmentstore.contracts.StreamSegmentExistsException;
import io.pravega.segmentstore.contracts.StreamSegmentMergedException;
import io.pravega.segmentstore.contracts.StreamSegmentNotExistsException;
import io.pravega.segmentstore.contracts.StreamSegmentSealedException;
import io.pravega.segmentstore.contracts.StreamSegmentStore;
import io.pravega.segmentstore.contracts.StreamSegmentTruncatedException;
<<<<<<< HEAD
import io.pravega.segmentstore.contracts.WrongHostException;
import io.pravega.segmentstore.server.host.delegationtoken.DelegationTokenVerifier;
=======
>>>>>>> ea0edd79
import io.pravega.segmentstore.server.host.stat.SegmentStatsRecorder;
import io.pravega.shared.metrics.DynamicLogger;
import io.pravega.shared.metrics.MetricsProvider;
import io.pravega.shared.metrics.OpStatsLogger;
import io.pravega.shared.metrics.StatsLogger;
import io.pravega.shared.protocol.netty.FailingRequestProcessor;
import io.pravega.shared.protocol.netty.RequestProcessor;
import io.pravega.shared.protocol.netty.WireCommands;
import io.pravega.shared.protocol.netty.WireCommands.AbortTransaction;
import io.pravega.shared.protocol.netty.WireCommands.CommitTransaction;
import io.pravega.shared.protocol.netty.WireCommands.CreateSegment;
import io.pravega.shared.protocol.netty.WireCommands.CreateTransaction;
import io.pravega.shared.protocol.netty.WireCommands.DeleteSegment;
import io.pravega.shared.protocol.netty.WireCommands.GetSegmentAttribute;
import io.pravega.shared.protocol.netty.WireCommands.GetStreamSegmentInfo;
import io.pravega.shared.protocol.netty.WireCommands.GetTransactionInfo;
import io.pravega.shared.protocol.netty.WireCommands.NoSuchSegment;
import io.pravega.shared.protocol.netty.WireCommands.OperationUnsupported;
import io.pravega.shared.protocol.netty.WireCommands.ReadSegment;
import io.pravega.shared.protocol.netty.WireCommands.SealSegment;
import io.pravega.shared.protocol.netty.WireCommands.SegmentAlreadyExists;
import io.pravega.shared.protocol.netty.WireCommands.SegmentAttribute;
import io.pravega.shared.protocol.netty.WireCommands.SegmentAttributeUpdated;
import io.pravega.shared.protocol.netty.WireCommands.SegmentCreated;
import io.pravega.shared.protocol.netty.WireCommands.SegmentDeleted;
import io.pravega.shared.protocol.netty.WireCommands.SegmentIsSealed;
import io.pravega.shared.protocol.netty.WireCommands.SegmentIsTruncated;
import io.pravega.shared.protocol.netty.WireCommands.SegmentPolicyUpdated;
import io.pravega.shared.protocol.netty.WireCommands.SegmentRead;
import io.pravega.shared.protocol.netty.WireCommands.SegmentSealed;
import io.pravega.shared.protocol.netty.WireCommands.SegmentTruncated;
import io.pravega.shared.protocol.netty.WireCommands.StreamSegmentInfo;
import io.pravega.shared.protocol.netty.WireCommands.TransactionAborted;
import io.pravega.shared.protocol.netty.WireCommands.TransactionCommitted;
import io.pravega.shared.protocol.netty.WireCommands.TransactionCreated;
import io.pravega.shared.protocol.netty.WireCommands.TransactionInfo;
import io.pravega.shared.protocol.netty.WireCommands.TruncateSegment;
import io.pravega.shared.protocol.netty.WireCommands.UpdateSegmentAttribute;
import io.pravega.shared.protocol.netty.WireCommands.UpdateSegmentPolicy;
import io.pravega.shared.protocol.netty.WireCommands.WrongHost;
import io.pravega.shared.segment.StreamSegmentNameUtils;
import java.io.IOException;
import java.nio.ByteBuffer;
import java.time.Duration;
import java.util.ArrayList;
import java.util.Arrays;
import java.util.Collection;
import java.util.Collections;
import java.util.List;
import java.util.Map;
import java.util.UUID;
import java.util.concurrent.CancellationException;
import java.util.concurrent.CompletableFuture;
import lombok.AccessLevel;
import lombok.Getter;
import lombok.SneakyThrows;
import lombok.extern.slf4j.Slf4j;
import lombok.val;

import static io.pravega.segmentstore.contracts.Attributes.CREATION_TIME;
import static io.pravega.segmentstore.contracts.Attributes.SCALE_POLICY_RATE;
import static io.pravega.segmentstore.contracts.Attributes.SCALE_POLICY_TYPE;
import static io.pravega.segmentstore.contracts.ReadResultEntryType.Cache;
import static io.pravega.segmentstore.contracts.ReadResultEntryType.EndOfStreamSegment;
import static io.pravega.segmentstore.contracts.ReadResultEntryType.Future;
import static io.pravega.segmentstore.contracts.ReadResultEntryType.Truncated;
import static io.pravega.shared.MetricsNames.SEGMENT_CREATE_LATENCY;
import static io.pravega.shared.MetricsNames.SEGMENT_READ_BYTES;
import static io.pravega.shared.MetricsNames.SEGMENT_READ_LATENCY;
import static io.pravega.shared.MetricsNames.SEGMENT_WRITE_BYTES;
import static io.pravega.shared.MetricsNames.SEGMENT_WRITE_EVENTS;
import static io.pravega.shared.MetricsNames.nameFromSegment;
import static io.pravega.shared.protocol.netty.WireCommands.TYPE_PLUS_LENGTH_SIZE;
import static java.lang.Math.max;
import static java.lang.Math.min;

/**
 * A Processor for all non-append operations on the Pravega SegmentStore Service.
 */
@Slf4j
public class PravegaRequestProcessor extends FailingRequestProcessor implements RequestProcessor {

    //region Members

    static final Duration TIMEOUT = Duration.ofMinutes(1);
    private static final int MAX_READ_SIZE = 2 * 1024 * 1024;
    private static final StatsLogger STATS_LOGGER = MetricsProvider.createStatsLogger("segmentstore");
    private static final DynamicLogger DYNAMIC_LOGGER = MetricsProvider.getDynamicLogger();
    @VisibleForTesting
    @Getter(AccessLevel.PACKAGE)
    private final OpStatsLogger createStreamSegment = STATS_LOGGER.createStats(SEGMENT_CREATE_LATENCY);
    private final OpStatsLogger readStreamSegment = STATS_LOGGER.createStats(SEGMENT_READ_LATENCY);
    private final StreamSegmentStore segmentStore;
    private final ServerConnection connection;
    private final SegmentStatsRecorder statsRecorder;
    private final DelegationTokenVerifier tokenVerifier;

    //endregion

    //region Constructor

    /**
     * Creates a new instance of the PravegaRequestProcessor class with no Metrics StatsRecorder.
     *
     * @param segmentStore The StreamSegmentStore to attach to (and issue requests to).
     * @param connection   The ServerConnection to attach to (and send responses to).
     */
    @VisibleForTesting
    public PravegaRequestProcessor(StreamSegmentStore segmentStore, ServerConnection connection) {
        this(segmentStore, connection, null, null);
    }

    /**
     * Creates a new instance of the PravegaRequestProcessor class.
     *  @param segmentStore  The StreamSegmentStore to attach to (and issue requests to).
     * @param connection    The ServerConnection to attach to (and send responses to).
     * @param statsRecorder (Optional) A StatsRecorder for Metrics.
     * @param tokenVerifier  Verifier class that verifies delegation token.
     */
    PravegaRequestProcessor(StreamSegmentStore segmentStore, ServerConnection connection, SegmentStatsRecorder statsRecorder, DelegationTokenVerifier tokenVerifier) {
        this.segmentStore = Preconditions.checkNotNull(segmentStore, "segmentStore");
        this.connection = Preconditions.checkNotNull(connection, "connection");
        this.statsRecorder = statsRecorder;
        this.tokenVerifier = tokenVerifier;
    }

    //endregion

    //region RequestProcessor Implementation

    @Override
    public void readSegment(ReadSegment readSegment) {
        Timer timer = new Timer();
        final String segment = readSegment.getSegment();

        if (this.tokenVerifier != null && !tokenVerifier.verifyToken(segment,
                readSegment.getDelegationToken(), PravegaAuthHandler.PravegaAccessControlEnum.READ)) {
            log.warn("Delegation token verification failed");
            handleException(readSegment.getOffset(), segment,
                    "Read Segment", new PravegaAuthenticationException("Token verification failed"));
            return;
        }

        final int readSize = min(MAX_READ_SIZE, max(TYPE_PLUS_LENGTH_SIZE, readSegment.getSuggestedLength()));
        long trace = LoggerHelpers.traceEnter(log, "readSegment", readSegment);

        segmentStore.read(segment, readSegment.getOffset(), readSize, TIMEOUT)
                .thenAccept(readResult -> {
                    LoggerHelpers.traceLeave(log, "readSegment", trace, readResult);
                    handleReadResult(readSegment, readResult);
                    DYNAMIC_LOGGER.incCounterValue(nameFromSegment(SEGMENT_READ_BYTES, segment), readResult.getConsumedLength());
                    readStreamSegment.reportSuccessEvent(timer.getElapsed());
                })
                .exceptionally(ex -> handleException(readSegment.getOffset(), segment, "Read segment", ex));
    }

    /**
     * Handles a readResult.
     * If there are cached entries that can be returned without blocking only these are returned.
     * Otherwise the call will request the data and setup a callback to return the data when it is available.
     * If no data is available but it was detected that the Segment had been truncated beyond the current offset,
     * an appropriate message is sent back over the connection.
     */
    private void handleReadResult(ReadSegment request, ReadResult result) {
        String segment = request.getSegment();
        ArrayList<ReadResultEntryContents> cachedEntries = new ArrayList<>();
        ReadResultEntry nonCachedEntry = collectCachedEntries(request.getOffset(), result, cachedEntries);

        boolean truncated = nonCachedEntry != null && nonCachedEntry.getType() == Truncated;
        boolean endOfSegment = nonCachedEntry != null && nonCachedEntry.getType() == EndOfStreamSegment;
        boolean atTail = nonCachedEntry != null && nonCachedEntry.getType() == Future;

        if (!cachedEntries.isEmpty() || endOfSegment) {
            // We managed to collect some data. Send it.
            ByteBuffer data = copyData(cachedEntries);
            SegmentRead reply = new SegmentRead(segment, request.getOffset(), atTail, endOfSegment, data);
            connection.send(reply);
        } else if (truncated) {
            // We didn't collect any data, instead we determined that the current read offset was truncated.
            // Determine the current Start Offset and send that back.
            segmentStore.getStreamSegmentInfo(segment, false, TIMEOUT)
                    .thenAccept(info ->
                            connection.send(new SegmentIsTruncated(nonCachedEntry.getStreamSegmentOffset(), segment, info.getStartOffset())))
                    .exceptionally(e -> handleException(nonCachedEntry.getStreamSegmentOffset(), segment, "Read segment", e));
        } else {
            Preconditions.checkState(nonCachedEntry != null, "No ReadResultEntries returned from read!?");
            nonCachedEntry.requestContent(TIMEOUT);
            nonCachedEntry.getContent()
                    .thenAccept(contents -> {
                        ByteBuffer data = copyData(Collections.singletonList(contents));
                        connection.send(new SegmentRead(segment, nonCachedEntry.getStreamSegmentOffset(), false, endOfSegment, data));
                    })
                    .exceptionally(e -> {
                        if (Exceptions.unwrap(e) instanceof StreamSegmentTruncatedException) {
                            // The Segment may have been truncated in Storage after we got this entry but before we managed
                            // to make a read. In that case, send the appropriate error back.
                            connection.send(new SegmentIsTruncated(nonCachedEntry.getStreamSegmentOffset(), segment, nonCachedEntry.getStreamSegmentOffset()));
                        } else {
                            handleException(nonCachedEntry.getStreamSegmentOffset(), segment, "Read segment", e);
                        }
                        return null;
                    })
                    .exceptionally(e -> handleException(nonCachedEntry.getStreamSegmentOffset(), segment, "Read segment", e));
        }
    }

    /**
     * Reads all of the cachedEntries from the ReadResult and puts their content into the cachedEntries list.
     * Upon encountering a non-cached entry, it stops iterating and returns it.
     */
    private ReadResultEntry collectCachedEntries(long initialOffset, ReadResult readResult,
                                                 ArrayList<ReadResultEntryContents> cachedEntries) {
        long expectedOffset = initialOffset;
        while (readResult.hasNext()) {
            ReadResultEntry entry = readResult.next();
            if (entry.getType() == Cache) {
                Preconditions.checkState(entry.getStreamSegmentOffset() == expectedOffset,
                        "Data returned from read was not contiguous.");
                ReadResultEntryContents content = entry.getContent().getNow(null);
                expectedOffset += content.getLength();
                cachedEntries.add(content);
            } else {
                return entry;
            }
        }
        return null;
    }

    /**
     * Copy all of the contents provided into a byteBuffer and return it.
     */
    @SneakyThrows(IOException.class)
    private ByteBuffer copyData(List<ReadResultEntryContents> contents) {
        int totalSize = contents.stream().mapToInt(ReadResultEntryContents::getLength).sum();

        ByteBuffer data = ByteBuffer.allocate(totalSize);
        int bytesCopied = 0;
        for (ReadResultEntryContents content : contents) {
            int copied = StreamHelpers.readAll(content.getData(), data.array(), bytesCopied, totalSize - bytesCopied);
            Preconditions.checkState(copied == content.getLength(), "Read fewer bytes than available.");
            bytesCopied += copied;
        }
        return data;
    }

    @Override
    public void updateSegmentAttribute(UpdateSegmentAttribute updateSegmentAttribute) {
        long requestId = updateSegmentAttribute.getRequestId();
        String segmentName = updateSegmentAttribute.getSegmentName();
        UUID attributeId = updateSegmentAttribute.getAttributeId();
        long newValue = updateSegmentAttribute.getNewValue();
        long expectedValue = updateSegmentAttribute.getExpectedValue();

        if (this.tokenVerifier != null && !tokenVerifier.verifyToken(segmentName,
                updateSegmentAttribute.getDelegationToken(), PravegaAuthHandler.PravegaAccessControlEnum.READ)) {
            log.warn("Delegation token verification failed");
            handleException(updateSegmentAttribute.getRequestId(), segmentName,
                    "Update Segment Attribute", new PravegaAuthenticationException("Token verification failed"));
            return;
        }

        long trace = LoggerHelpers.traceEnter(log, "updateSegmentAttribute", updateSegmentAttribute);
        val update = new AttributeUpdate(attributeId, AttributeUpdateType.ReplaceIfEquals, newValue, expectedValue);
        segmentStore.updateAttributes(segmentName, Collections.singletonList(update), TIMEOUT)
                .whenComplete((v, e) -> {
                    LoggerHelpers.traceLeave(log, "updateSegmentAttribute", trace, e);
                    if (e == null) {
                        connection.send(new SegmentAttributeUpdated(requestId, true));
                    } else {
                        if (Exceptions.unwrap(e) instanceof BadAttributeUpdateException) {
                            log.debug("Updating segment attribute {} failed due to: {}", update, e.getMessage());
                            connection.send(new SegmentAttributeUpdated(requestId, false));
                        } else {
                            handleException(requestId, segmentName, "Update attribute", e);
                        }
                    }
                })
                .exceptionally(e -> handleException(requestId, segmentName, "Update attribute", e));
    }

    @Override
    public void getSegmentAttribute(GetSegmentAttribute getSegmentAttribute) {
        long requestId = getSegmentAttribute.getRequestId();
        String segmentName = getSegmentAttribute.getSegmentName();
        UUID attributeId = getSegmentAttribute.getAttributeId();

        if (this.tokenVerifier != null && !tokenVerifier.verifyToken(segmentName,
                getSegmentAttribute.getDelegationToken(), PravegaAuthHandler.PravegaAccessControlEnum.READ)) {
            log.warn("Delegation token verification failed");
            handleException(getSegmentAttribute.getRequestId(), segmentName,
                    "Get StreamSegment Attribute", new PravegaAuthenticationException("Token verification failed"));
            return;
        }

        long trace = LoggerHelpers.traceEnter(log, "getSegmentAttribute", getSegmentAttribute);
        segmentStore.getStreamSegmentInfo(segmentName, false, TIMEOUT)
                .thenAccept(properties -> {
                    LoggerHelpers.traceLeave(log, "getSegmentAttribute", trace, properties);
                    if (properties == null) {
                        connection.send(new NoSuchSegment(requestId, segmentName));
                    } else {
                        Map<UUID, Long> attributes = properties.getAttributes();
                        Long value = attributes.get(attributeId);
                        if (value == null) {
                            value = WireCommands.NULL_ATTRIBUTE_VALUE;
                        }
                        connection.send(new SegmentAttribute(requestId, value));
                    }
                })
                .exceptionally(e -> handleException(requestId, segmentName, "Get attribute", e));
    }

    @Override
    public void getStreamSegmentInfo(GetStreamSegmentInfo getStreamSegmentInfo) {
        String segmentName = getStreamSegmentInfo.getSegmentName();

        if (this.tokenVerifier != null && !tokenVerifier.verifyToken(segmentName,
                getStreamSegmentInfo.getDelegationToken(), PravegaAuthHandler.PravegaAccessControlEnum.READ)) {
            log.warn("Delegation token verification failed");
            handleException(getStreamSegmentInfo.getRequestId(), segmentName,
                    "Get StreamSegment Info", new PravegaAuthenticationException("Token verification failed"));
            return;
        }

        segmentStore.getStreamSegmentInfo(segmentName, false, TIMEOUT)
                .thenAccept(properties -> {
                    if (properties != null) {
                        StreamSegmentInfo result = new StreamSegmentInfo(getStreamSegmentInfo.getRequestId(),
                                properties.getName(), true, properties.isSealed(), properties.isDeleted(),
                                properties.getLastModified().getTime(), properties.getLength(), properties.getStartOffset());
                        log.trace("Read stream segment info: {}", result);
                        connection.send(result);
                    } else {
                        log.trace("getStreamSegmentInfo could not find segment {}", segmentName);
                        connection.send(new StreamSegmentInfo(getStreamSegmentInfo.getRequestId(), segmentName, false, true, true, 0, 0, 0));
                    }
                })
                .exceptionally(e -> handleException(getStreamSegmentInfo.getRequestId(), segmentName, "Get segment info", e));
    }

    @Override
    public void getTransactionInfo(GetTransactionInfo request) {
        String transactionName = StreamSegmentNameUtils.getTransactionNameFromId(request.getSegment(), request.getTxid());

        if (this.tokenVerifier != null && !tokenVerifier.verifyToken(request.getSegment(),
                request.getDelegationToken(), PravegaAuthHandler.PravegaAccessControlEnum.READ)) {
            log.warn("Delegation token verification failed");
            handleException(request.getRequestId(), request.getSegment(),
                    "Get Transaction Info", new PravegaAuthenticationException("Token verification failed"));
            return;
        }

        segmentStore.getStreamSegmentInfo(transactionName, false, TIMEOUT)
                .thenAccept(properties -> {
                    if (properties != null) {
                        TransactionInfo result = new TransactionInfo(request.getRequestId(), request.getSegment(),
                                request.getTxid(), transactionName, !properties.isDeleted(), properties.isSealed(),
                                properties.getLastModified().getTime(), properties.getLength());
                        log.trace("Read transaction segment info: {}", result);
                        connection.send(result);
                    } else {
                        log.trace("getTransactionInfo could not find segment {}", transactionName);
                        connection.send(new TransactionInfo(request.getRequestId(), request.getSegment(), request.getTxid(),
                                transactionName, false, true, 0, 0));
                    }
                })
                .exceptionally(e -> handleException(request.getRequestId(), transactionName, "Get transaction info", e));
    }

    @Override
    public void createSegment(CreateSegment createStreamsSegment) {
        Timer timer = new Timer();

        Collection<AttributeUpdate> attributes = Arrays.asList(
                new AttributeUpdate(SCALE_POLICY_TYPE, AttributeUpdateType.Replace, ((Byte) createStreamsSegment.getScaleType()).longValue()),
                new AttributeUpdate(SCALE_POLICY_RATE, AttributeUpdateType.Replace, ((Integer) createStreamsSegment.getTargetRate()).longValue())
        );

        if (this.tokenVerifier != null && !tokenVerifier.verifyToken(createStreamsSegment.getSegment(),
                createStreamsSegment.getDelegationToken(), PravegaAuthHandler.PravegaAccessControlEnum.READ_UPDATE)) {
            log.warn("Delegation token verification failed");
            handleException(createStreamsSegment.getRequestId(), createStreamsSegment.getSegment(),
                    "Create Segment", new PravegaAuthenticationException("Token verification failed"));
            return;
        }

        segmentStore.createStreamSegment(createStreamsSegment.getSegment(), attributes, TIMEOUT)
                .thenAccept(v -> {
                    createStreamSegment.reportSuccessEvent(timer.getElapsed());
                    connection.send(new SegmentCreated(createStreamsSegment.getRequestId(), createStreamsSegment.getSegment()));
                })
                .whenComplete((res, e) -> {
                    if (e == null) {
                        if (statsRecorder != null) {
                            statsRecorder.createSegment(createStreamsSegment.getSegment(),
                                    createStreamsSegment.getScaleType(), createStreamsSegment.getTargetRate());
                        }
                    } else {
                        createStreamSegment.reportFailEvent(timer.getElapsed());
                        handleException(createStreamsSegment.getRequestId(), createStreamsSegment.getSegment(), "Create segment", e);
                    }
                });
    }

    private Void handleException(long requestId, String segment, String operation, Throwable u) {
        if (u == null) {
            IllegalStateException exception = new IllegalStateException("No exception to handle.");
            log.error("Error (Segment = '{}', Operation = '{}')", segment, operation, exception);
            throw exception;
        }

        u = Exceptions.unwrap(u);
        if (u instanceof StreamSegmentExistsException) {
            log.info("Segment '{}' already exists and cannot perform operation '{}'.", segment, operation);
            connection.send(new SegmentAlreadyExists(requestId, segment));
        } else if (u instanceof StreamSegmentNotExistsException) {
            log.warn("Segment '{}' does not exist and cannot perform operation '{}'.", segment, operation);
            connection.send(new NoSuchSegment(requestId, segment));
        } else if (u instanceof StreamSegmentSealedException) {
            log.info("Segment '{}' is sealed and cannot perform operation '{}'.", segment, operation);
            connection.send(new SegmentIsSealed(requestId, segment));
        } else if (u instanceof ContainerNotFoundException) {
            int containerId = ((ContainerNotFoundException) u).getContainerId();
            log.warn("Wrong host. Segment = '{}' (Container {}) is not owned. Operation = '{}').", segment, containerId, operation);
            connection.send(new WrongHost(requestId, segment, ""));
        } else if (u instanceof CancellationException) {
            log.info("Closing connection {} while performing {} due to {}.", connection, operation, u.getMessage());
            connection.close();
        } else if (u instanceof PravegaAuthenticationException) {
            log.warn("Authentication error during '{}'.", operation);
            connection.send(new WireCommands.AuthTokenCheckFailed(requestId));
            connection.close();
        } else if (u instanceof UnsupportedOperationException) {
            log.warn("Unsupported Operation '{}'.", operation, u);
            connection.send(new OperationUnsupported(requestId, operation));
        } else if (u instanceof BadOffsetException) {
            BadOffsetException badOffset = (BadOffsetException) u;
            log.warn("Bad offset when performing '{}'; Expected Offset {}, Given {}.", operation, badOffset.getExpectedOffset(), badOffset.getGivenOffset());
            connection.send(new SegmentIsTruncated(requestId, segment, badOffset.getExpectedOffset()));
        } else {
            log.error("Error (Segment = '{}', Operation = '{}')", segment, operation, u);
            connection.close(); // Closing connection should reinitialize things, and hopefully fix the problem
            throw new IllegalStateException("Unknown exception.", u);
        }

        return null;
    }

    @Override
    public void createTransaction(CreateTransaction createTransaction) {

        if (this.tokenVerifier != null && !tokenVerifier.verifyToken(createTransaction.getSegment(),
                createTransaction.getDelegationToken(), PravegaAuthHandler.PravegaAccessControlEnum.READ)) {
            log.warn("Delegation token verification failed");
            handleException(createTransaction.getRequestId(), createTransaction.getSegment(),
                    "Create Transaction", new PravegaAuthenticationException("Token verification failed"));
            return;
        }

        Collection<AttributeUpdate> attributes = Collections.singleton(
                new AttributeUpdate(CREATION_TIME, AttributeUpdateType.None, System.currentTimeMillis()));
        log.debug("Creating transaction {} ", createTransaction);

        long requestId = createTransaction.getRequestId();
        segmentStore.createTransaction(createTransaction.getSegment(), createTransaction.getTxid(), attributes, TIMEOUT)
                .thenAccept(txName -> connection.send(new TransactionCreated(requestId, createTransaction.getSegment(), createTransaction.getTxid())))
                .exceptionally(e -> handleException(requestId, createTransaction.getSegment(), "Create transaction", e));
    }

    @Override
    public void commitTransaction(CommitTransaction commitTx) {
        String transactionName = StreamSegmentNameUtils.getTransactionNameFromId(commitTx.getSegment(), commitTx.getTxid());
        long requestId = commitTx.getRequestId();
        log.debug("Committing transaction {} ", commitTx);

        if (this.tokenVerifier != null && !tokenVerifier.verifyToken(commitTx.getSegment(),
                commitTx.getDelegationToken(), PravegaAuthHandler.PravegaAccessControlEnum.READ)) {
            log.warn("Delegation token verification failed");
            handleException(commitTx.getRequestId(), commitTx.getSegment(),
                    "Commit Transaction", new PravegaAuthenticationException("Token verification failed"));
            return;
        }
        // Seal and Merge can execute concurrently, as long as they are invoked in the correct order (first Seal, then Merge).
        // If Seal fails for whatever reason (except already sealed), then Merge will also fail because the txn is not sealed,
        // but invoking them in parallel does provide benefits in terms of reduced latency.
        val seal = segmentStore
                .sealStreamSegment(transactionName, TIMEOUT)
                .exceptionally(this::ignoreSegmentSealed)
                .thenCompose(v -> recordStatForTransaction(transactionName, commitTx.getSegment())
                        .exceptionally(e -> {
                            // gobble up any errors from stat recording so we do not affect rest of the flow.
                            log.error("exception while computing stats while merging txn {}", e);
                            return null;
                        }));
        val merge = segmentStore
                .mergeTransaction(transactionName, TIMEOUT)
                .thenAccept(v -> connection.send(new TransactionCommitted(requestId, commitTx.getSegment(), commitTx.getTxid())));

        CompletableFuture.allOf(seal, merge)
                .exceptionally(e -> {
                    if (Exceptions.unwrap(e) instanceof StreamSegmentMergedException) {
                        log.info("Stream segment is already merged '{}'.", transactionName);
                        connection.send(new TransactionCommitted(requestId, commitTx.getSegment(), commitTx.getTxid()));
                        return null;
                    } else {
                        return handleException(requestId, transactionName, "Commit transaction", e);
                    }
                });
    }

    @Override
    public void abortTransaction(AbortTransaction abortTx) {
        long requestId = abortTx.getRequestId();

        if (this.tokenVerifier != null && !tokenVerifier.verifyToken(abortTx.getSegment(),
                abortTx.getDelegationToken(), PravegaAuthHandler.PravegaAccessControlEnum.READ)) {
            log.warn("Delegation token verification failed");
            handleException(abortTx.getRequestId(), abortTx.getSegment(),
                    "Abort Transaction", new PravegaAuthenticationException("Token verification failed"));
            return;
        }

        String transactionName = StreamSegmentNameUtils.getTransactionNameFromId(abortTx.getSegment(), abortTx.getTxid());
        log.debug("Aborting transaction {} ", abortTx);
        segmentStore.deleteStreamSegment(transactionName, TIMEOUT)
                .thenRun(() -> connection.send(new TransactionAborted(requestId, abortTx.getSegment(), abortTx.getTxid())))
                .exceptionally(e -> {
                    if (Exceptions.unwrap(e) instanceof StreamSegmentNotExistsException) {
                        connection.send(new TransactionAborted(requestId, abortTx.getSegment(), abortTx.getTxid()));
                        return null;
                    } else {
                        return handleException(requestId, transactionName, "Abort transaction", e);
                    }
                });
    }

    @Override
    public void sealSegment(SealSegment sealSegment) {
        String segment = sealSegment.getSegment();
        log.debug("Sealing segment {} ", sealSegment);

        if (this.tokenVerifier != null && !tokenVerifier.verifyToken(segment,
                sealSegment.getDelegationToken(), PravegaAuthHandler.PravegaAccessControlEnum.READ)) {
            log.warn("Delegation token verification failed");
            handleException(sealSegment.getRequestId(), segment,
                    "Seal Segment", new PravegaAuthenticationException("Token verification failed"));
            return;
        }

        segmentStore.sealStreamSegment(segment, TIMEOUT)
                .thenAccept(size -> connection.send(new SegmentSealed(sealSegment.getRequestId(), segment)))
                .whenComplete((r, e) -> {
                    if (e != null) {
                        handleException(sealSegment.getRequestId(), segment, "Seal segment", e);
                    } else {
                        DYNAMIC_LOGGER.freezeCounter(nameFromSegment(SEGMENT_WRITE_BYTES, segment));
                        DYNAMIC_LOGGER.freezeCounter(nameFromSegment(SEGMENT_WRITE_EVENTS, segment));
                        if (statsRecorder != null) {
                            statsRecorder.sealSegment(sealSegment.getSegment());
                        }
                    }
                });
    }

    @Override
    public void truncateSegment(TruncateSegment truncateSegment) {
        String segment = truncateSegment.getSegment();

        if (this.tokenVerifier != null && !tokenVerifier.verifyToken(segment,
                truncateSegment.getDelegationToken(), PravegaAuthHandler.PravegaAccessControlEnum.READ)) {
            log.warn("Delegation token verification failed");
            handleException(truncateSegment.getRequestId(), segment,
                    "Truncate Segment", new PravegaAuthenticationException("Token verification failed"));
            return;
        }

        long offset = truncateSegment.getTruncationOffset();
        log.debug("Truncating segment {} at offset {} ", segment, offset);
        segmentStore.truncateStreamSegment(segment, offset, TIMEOUT)
                .thenAccept(v -> connection.send(new SegmentTruncated(truncateSegment.getRequestId(), segment)))
                .exceptionally(e -> handleException(truncateSegment.getRequestId(), segment, "Truncate segment", e));
    }

    @Override
    public void deleteSegment(DeleteSegment deleteSegment) {
        String segment = deleteSegment.getSegment();
        log.debug("Deleting segment {} ", deleteSegment);

        if (this.tokenVerifier != null && !tokenVerifier.verifyToken(segment,
                deleteSegment.getDelegationToken(), PravegaAuthHandler.PravegaAccessControlEnum.READ)) {
            log.warn("Delegation token verification failed");
            handleException(deleteSegment.getRequestId(), segment,
                    "Delete Segment", new PravegaAuthenticationException("Token verification failed"));
            return;
        }

        segmentStore.deleteStreamSegment(segment, TIMEOUT)
                .thenRun(() -> {
                    connection.send(new SegmentDeleted(deleteSegment.getRequestId(), segment));
                    DYNAMIC_LOGGER.freezeCounter(nameFromSegment(SEGMENT_WRITE_BYTES, segment));
                    DYNAMIC_LOGGER.freezeCounter(nameFromSegment(SEGMENT_WRITE_EVENTS, segment));
                    DYNAMIC_LOGGER.freezeCounter(nameFromSegment(SEGMENT_READ_BYTES, segment));
                })
                .exceptionally(e -> handleException(deleteSegment.getRequestId(), segment, "Delete segment", e));
    }

    @Override
    public void updateSegmentPolicy(UpdateSegmentPolicy updateSegmentPolicy) {

        if (this.tokenVerifier != null && !tokenVerifier.verifyToken(updateSegmentPolicy.getSegment(),
                updateSegmentPolicy.getDelegationToken(), PravegaAuthHandler.PravegaAccessControlEnum.READ)) {
            log.warn("Delegation token verification failed");
            handleException(updateSegmentPolicy.getRequestId(), updateSegmentPolicy.getSegment(),
                    "Update Segment Policy", new PravegaAuthenticationException("Token verification failed"));
            return;
        }

        Collection<AttributeUpdate> attributes = Arrays.asList(
                new AttributeUpdate(SCALE_POLICY_TYPE, AttributeUpdateType.Replace, (long) updateSegmentPolicy.getScaleType()),
                new AttributeUpdate(SCALE_POLICY_RATE, AttributeUpdateType.Replace, updateSegmentPolicy.getTargetRate()));
        log.debug("Updating segment policy {} ", updateSegmentPolicy);
        segmentStore.updateAttributes(updateSegmentPolicy.getSegment(), attributes, TIMEOUT)
                .thenRun(() ->
                        connection.send(new SegmentPolicyUpdated(updateSegmentPolicy.getRequestId(), updateSegmentPolicy.getSegment())))
                .whenComplete((r, e) -> {
                    if (e != null) {
                        handleException(updateSegmentPolicy.getRequestId(), updateSegmentPolicy.getSegment(), "Update segment", e);
                    } else {
                        if (statsRecorder != null) {
                            statsRecorder.policyUpdate(updateSegmentPolicy.getSegment(),
                                    updateSegmentPolicy.getScaleType(), updateSegmentPolicy.getTargetRate());
                        }
                    }
                });
    }

    //endregion

    private CompletableFuture<Void> recordStatForTransaction(String transactionName, String parentSegmentName) {
        return segmentStore.getStreamSegmentInfo(transactionName, false, TIMEOUT)
                .thenAccept(prop -> {
                    if (prop != null &&
                            prop.getAttributes().containsKey(Attributes.CREATION_TIME) &&
                            prop.getAttributes().containsKey(Attributes.EVENT_COUNT)) {
                        long creationTime = prop.getAttributes().get(Attributes.CREATION_TIME);
                        int numOfEvents = prop.getAttributes().get(Attributes.EVENT_COUNT).intValue();
                        long len = prop.getLength();

                        if (statsRecorder != null) {
                            statsRecorder.merge(parentSegmentName, len, numOfEvents, creationTime);
                        }
                    }
                });
    }

    /**
     * Ignores StreamSegmentSealedException, re-throws anything else.
     */
    @SneakyThrows
    private Long ignoreSegmentSealed(Throwable ex) {
        ex = Exceptions.unwrap(ex);
        if (!(ex instanceof StreamSegmentSealedException)) {
            throw ex;
        }

        return null;
    }
}<|MERGE_RESOLUTION|>--- conflicted
+++ resolved
@@ -32,11 +32,7 @@
 import io.pravega.segmentstore.contracts.StreamSegmentSealedException;
 import io.pravega.segmentstore.contracts.StreamSegmentStore;
 import io.pravega.segmentstore.contracts.StreamSegmentTruncatedException;
-<<<<<<< HEAD
 import io.pravega.segmentstore.contracts.WrongHostException;
-import io.pravega.segmentstore.server.host.delegationtoken.DelegationTokenVerifier;
-=======
->>>>>>> ea0edd79
 import io.pravega.segmentstore.server.host.stat.SegmentStatsRecorder;
 import io.pravega.shared.metrics.DynamicLogger;
 import io.pravega.shared.metrics.MetricsProvider;
@@ -90,11 +86,12 @@
 import java.util.UUID;
 import java.util.concurrent.CancellationException;
 import java.util.concurrent.CompletableFuture;
+import java.util.concurrent.CompletionException;
 import lombok.AccessLevel;
 import lombok.Getter;
 import lombok.SneakyThrows;
+import lombok.val;
 import lombok.extern.slf4j.Slf4j;
-import lombok.val;
 
 import static io.pravega.segmentstore.contracts.Attributes.CREATION_TIME;
 import static io.pravega.segmentstore.contracts.Attributes.SCALE_POLICY_RATE;
@@ -151,7 +148,8 @@
 
     /**
      * Creates a new instance of the PravegaRequestProcessor class.
-     *  @param segmentStore  The StreamSegmentStore to attach to (and issue requests to).
+     *
+     * @param segmentStore  The StreamSegmentStore to attach to (and issue requests to).
      * @param connection    The ServerConnection to attach to (and send responses to).
      * @param statsRecorder (Optional) A StatsRecorder for Metrics.
      * @param tokenVerifier  Verifier class that verifies delegation token.
@@ -182,7 +180,6 @@
 
         final int readSize = min(MAX_READ_SIZE, max(TYPE_PLUS_LENGTH_SIZE, readSegment.getSuggestedLength()));
         long trace = LoggerHelpers.traceEnter(log, "readSegment", readSegment);
-
         segmentStore.read(segment, readSegment.getOffset(), readSize, TIMEOUT)
                 .thenAccept(readResult -> {
                     LoggerHelpers.traceLeave(log, "readSegment", trace, readResult);
@@ -409,7 +406,6 @@
     @Override
     public void createSegment(CreateSegment createStreamsSegment) {
         Timer timer = new Timer();
-
         Collection<AttributeUpdate> attributes = Arrays.asList(
                 new AttributeUpdate(SCALE_POLICY_TYPE, AttributeUpdateType.Replace, ((Byte) createStreamsSegment.getScaleType()).longValue()),
                 new AttributeUpdate(SCALE_POLICY_RATE, AttributeUpdateType.Replace, ((Integer) createStreamsSegment.getTargetRate()).longValue())
@@ -448,34 +444,40 @@
             throw exception;
         }
 
-        u = Exceptions.unwrap(u);
+        if (u instanceof CompletionException) {
+            u = u.getCause();
+        }
+
         if (u instanceof StreamSegmentExistsException) {
-            log.info("Segment '{}' already exists and cannot perform operation '{}'.", segment, operation);
+            log.info("Segment '{}' already exists and cannot perform operation '{}'", segment, operation);
             connection.send(new SegmentAlreadyExists(requestId, segment));
         } else if (u instanceof StreamSegmentNotExistsException) {
-            log.warn("Segment '{}' does not exist and cannot perform operation '{}'.", segment, operation);
+            log.warn("Segment '{}' does not exist and cannot perform operation '{}'", segment, operation);
             connection.send(new NoSuchSegment(requestId, segment));
         } else if (u instanceof StreamSegmentSealedException) {
-            log.info("Segment '{}' is sealed and cannot perform operation '{}'.", segment, operation);
+            log.info("Segment '{}' is sealed and cannot perform operation '{}'", segment, operation);
             connection.send(new SegmentIsSealed(requestId, segment));
+        } else if (u instanceof WrongHostException) {
+            log.warn("Wrong host. Segment = '{}' is not owned. Operation = '{}')", segment, operation);
+            WrongHostException wrongHost = (WrongHostException) u;
+            connection.send(new WrongHost(requestId, wrongHost.getStreamSegmentName(), wrongHost.getCorrectHost()));
         } else if (u instanceof ContainerNotFoundException) {
-            int containerId = ((ContainerNotFoundException) u).getContainerId();
-            log.warn("Wrong host. Segment = '{}' (Container {}) is not owned. Operation = '{}').", segment, containerId, operation);
+            log.warn("Wrong host. Segment = '{}' is not owned. Operation = '{}')", segment, operation);
             connection.send(new WrongHost(requestId, segment, ""));
         } else if (u instanceof CancellationException) {
-            log.info("Closing connection {} while performing {} due to {}.", connection, operation, u.getMessage());
+            log.info("Closing connection {} while performing {} due to {} ", connection, operation, u.getMessage());
             connection.close();
         } else if (u instanceof PravegaAuthenticationException) {
             log.warn("Authentication error during '{}'.", operation);
             connection.send(new WireCommands.AuthTokenCheckFailed(requestId));
             connection.close();
         } else if (u instanceof UnsupportedOperationException) {
-            log.warn("Unsupported Operation '{}'.", operation, u);
+            log.warn("Unsupported Operation '{}'.", operation);
             connection.send(new OperationUnsupported(requestId, operation));
         } else if (u instanceof BadOffsetException) {
+            log.warn("Bad offset when preforming '{}'.", operation);
             BadOffsetException badOffset = (BadOffsetException) u;
-            log.warn("Bad offset when performing '{}'; Expected Offset {}, Given {}.", operation, badOffset.getExpectedOffset(), badOffset.getGivenOffset());
-            connection.send(new SegmentIsTruncated(requestId, segment, badOffset.getExpectedOffset()));
+            connection.send(new SegmentIsTruncated(requestId, segment,  badOffset.getExpectedOffset()));
         } else {
             log.error("Error (Segment = '{}', Operation = '{}')", segment, operation, u);
             connection.close(); // Closing connection should reinitialize things, and hopefully fix the problem
