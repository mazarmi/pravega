/**
 * Copyright (c) 2017 Dell Inc., or its subsidiaries. All Rights Reserved.
 *
 * Licensed under the Apache License, Version 2.0 (the "License");
 * you may not use this file except in compliance with the License.
 * You may obtain a copy of the License at
 *
 *     http://www.apache.org/licenses/LICENSE-2.0
 */
package io.pravega.segmentstore.server.host.stat;

import io.pravega.common.util.ConfigBuilder;
import io.pravega.common.util.ConfigurationException;
import io.pravega.common.util.Property;
import io.pravega.common.util.TypedProperties;
import java.net.URI;
import java.time.Duration;
import lombok.Data;
import lombok.Getter;

@Data
public class AutoScalerConfig {
    public static final Property<String> REQUEST_STREAM = Property.named("requestStream", "_requeststream");
    public static final Property<Integer> COOLDOWN_IN_SECONDS = Property.named("cooldownInSeconds", 10 * 60);
    public static final Property<Integer> MUTE_IN_SECONDS = Property.named("muteInSeconds", 10 * 60);
    public static final Property<Integer> CACHE_CLEANUP_IN_SECONDS = Property.named("cacheCleanUpInSeconds", 5 * 60);
    public static final Property<Integer> CACHE_EXPIRY_IN_SECONDS = Property.named("cacheExpiryInSeconds", 20 * 60);
    public static final Property<String> CONTROLLER_URI = Property.named("controllerUri", "tcp://localhost:9090");
    public static final Property<Boolean> TLS_ENABLED = Property.named("tlsEnabled", false);
    public static final Property<String> TLS_CERT_FILE = Property.named("tlsCertFile", "");
    public static final Property<Boolean> AUTH_ENABLED = Property.named("authEnabled", false);
    public static final Property<String> TOKEN_SIGNING_KEY = Property.named("tokenSigningKey", "secret");
    public static final Property<Boolean> VALIDATE_HOSTNAME = Property.named("validateHostName", false);

    public static final String COMPONENT_CODE = "autoScale";

    /**
     * Uri for controller.
     */
    @Getter
    private final URI controllerUri;
    /**
     * Stream on which scale requests have to be posted.
     */
    @Getter
    private final String internalRequestStream;
    /**
     * Duration for which no scale operation is attempted on a segment after its creation.
     */
    @Getter
    private final Duration cooldownDuration;
    /**
     * Duration for which scale requests for a segment are to be muted.
     * Mute duration is per request type (scale up and scale down). It means if a scale down request was posted
     * for a segment, we will wait until the mute duration before posting the request for the same segment
     * again in the request stream.
     */
    @Getter
    private final Duration muteDuration;
    /**
     * Duration for which a segment lives in auto scaler cache, after which it is expired and a scale down request with
     * silent flag is sent for the segment.
     */
    @Getter
    private final Duration cacheExpiry;
    /**
     * Periodic time period for scheduling auto-scaler cache clean up. Since guava cache does not maintain its own executor,
     * we need to keep performing periodic cache maintenance activities otherwise caller's thread using the cache will be used
     * for cache maintenance.
     * This also ensures that if there is no traffic in the cluster, all segments that have expired are cleaned up from the cache
     * and their respective removal code is invoked.
     */
    @Getter
    private final Duration cacheCleanup;

    /**
     * Flag to represent the case where interactions with controller are encrypted with TLS.
     */
    @Getter
    private final boolean tlsEnabled;

    /**
     * The X.509 certificate file used for TLS connection to controller.
     */
    @Getter
    private final String tlsCertFile;

    /**
     * Flag to represent the case where controller expects authorization details.
     */
    @Getter
    private final boolean authEnabled;

    /**
<<<<<<< HEAD
     * Password for connection to Controller.
     */
    @Getter
    private final String authPassword;
    /**
     * Username for connection to Controller.
     */
    @Getter
    private final String authUsername;

    /**
     * Signing key for the auth token.
=======
     *
>>>>>>> 09b45437
     */
    @Getter
    private final String tokenSigningKey;

    /**
     * Flag indicating whether to validate the hostname when TLS is enabled.
     */
    @Getter
    private final boolean validateHostName;

    private AutoScalerConfig(TypedProperties properties) throws ConfigurationException {
        this.internalRequestStream = properties.get(REQUEST_STREAM);
        this.cooldownDuration = Duration.ofSeconds(properties.getInt(COOLDOWN_IN_SECONDS));
        this.muteDuration = Duration.ofSeconds(properties.getInt(MUTE_IN_SECONDS));
        this.cacheCleanup = Duration.ofSeconds(properties.getInt(CACHE_CLEANUP_IN_SECONDS));
        this.cacheExpiry = Duration.ofSeconds(properties.getInt(CACHE_EXPIRY_IN_SECONDS));
        this.controllerUri = URI.create(properties.get(CONTROLLER_URI));
        this.tlsEnabled = properties.getBoolean(TLS_ENABLED);
        this.authEnabled = properties.getBoolean(AUTH_ENABLED);
        this.tlsCertFile = properties.get(TLS_CERT_FILE);
        this.tokenSigningKey = properties.get(TOKEN_SIGNING_KEY);
        this.validateHostName = properties.getBoolean(VALIDATE_HOSTNAME);
    }

    public static ConfigBuilder<AutoScalerConfig> builder() {
        return new ConfigBuilder<>(COMPONENT_CODE, AutoScalerConfig::new);
    }
}<|MERGE_RESOLUTION|>--- conflicted
+++ resolved
@@ -92,22 +92,7 @@
     private final boolean authEnabled;
 
     /**
-<<<<<<< HEAD
-     * Password for connection to Controller.
-     */
-    @Getter
-    private final String authPassword;
-    /**
-     * Username for connection to Controller.
-     */
-    @Getter
-    private final String authUsername;
-
-    /**
      * Signing key for the auth token.
-=======
-     *
->>>>>>> 09b45437
      */
     @Getter
     private final String tokenSigningKey;
