/**
 * Copyright (c) 2017 Dell Inc., or its subsidiaries. All Rights Reserved.
 *
 * Licensed under the Apache License, Version 2.0 (the "License");
 * you may not use this file except in compliance with the License.
 * You may obtain a copy of the License at
 *
 *     http://www.apache.org/licenses/LICENSE-2.0
 */
package io.pravega.test.system;

<<<<<<< HEAD
=======
import static java.util.concurrent.TimeUnit.SECONDS;
import static org.junit.Assert.assertEquals;
import static org.junit.Assert.assertTrue;
import static org.junit.Assert.fail;
import io.pravega.common.concurrent.Futures;
import java.io.Serializable;
import java.net.URI;
import java.util.ArrayList;
import java.util.Collections;
import java.util.IntSummaryStatistics;
import java.util.List;
import java.util.Random;
import java.util.concurrent.CompletableFuture;
import java.util.concurrent.ScheduledExecutorService;
import java.util.function.Supplier;
import java.util.stream.Collectors;
import java.util.stream.IntStream;
import java.util.stream.Stream;
import io.pravega.test.system.framework.Utils;
import org.junit.Before;
import org.junit.Rule;
import org.junit.Test;
import org.junit.rules.Timeout;
import org.junit.runner.RunWith;
>>>>>>> 17d39036
import io.pravega.client.ClientFactory;
import io.pravega.client.PravegaClientConfig;
import io.pravega.client.admin.ReaderGroupManager;
import io.pravega.client.admin.StreamManager;
import io.pravega.client.stream.Checkpoint;
import io.pravega.client.stream.EventRead;
import io.pravega.client.stream.EventStreamReader;
import io.pravega.client.stream.EventStreamWriter;
import io.pravega.client.stream.EventWriterConfig;
import io.pravega.client.stream.ReaderConfig;
import io.pravega.client.stream.ReaderGroup;
import io.pravega.client.stream.ReaderGroupConfig;
import io.pravega.client.stream.ReinitializationRequiredException;
import io.pravega.client.stream.ScalingPolicy;
import io.pravega.client.stream.StreamConfiguration;
import io.pravega.client.stream.impl.JavaSerializer;
import io.pravega.common.concurrent.ExecutorServiceHelpers;
import io.pravega.common.concurrent.Futures;
import io.pravega.test.system.framework.Environment;
import io.pravega.test.system.framework.SystemTestRunner;
import io.pravega.test.system.framework.services.Service;
<<<<<<< HEAD
import io.pravega.test.system.framework.services.ZookeeperService;
import java.io.Serializable;
import java.net.URI;
import java.net.URISyntaxException;
import java.util.ArrayList;
import java.util.Collections;
import java.util.IntSummaryStatistics;
import java.util.List;
import java.util.Random;
import java.util.concurrent.CompletableFuture;
import java.util.concurrent.ScheduledExecutorService;
import java.util.function.Supplier;
import java.util.stream.Collectors;
import java.util.stream.IntStream;
import java.util.stream.Stream;
=======
>>>>>>> 17d39036
import lombok.Cleanup;
import lombok.extern.slf4j.Slf4j;
import org.junit.Before;
import org.junit.Rule;
import org.junit.Test;
import org.junit.rules.Timeout;
import org.junit.runner.RunWith;

import static java.util.concurrent.TimeUnit.SECONDS;
import static org.junit.Assert.assertEquals;
import static org.junit.Assert.assertTrue;
import static org.junit.Assert.fail;

@Slf4j
@RunWith(SystemTestRunner.class)
public class ReaderCheckpointTest {

    private static final long READ_TIMEOUT = SECONDS.toMillis(30);
    private static final int RANDOM_SUFFIX = new Random().nextInt(Integer.MAX_VALUE);
    private static final String SCOPE = "scope" + RANDOM_SUFFIX;
    private static final String STREAM = "checkPointTestStream";
    private static final String READER_GROUP_NAME = "checkpointTest" + RANDOM_SUFFIX;
    private static final int NUMBER_OF_READERS = 3; //this matches the number of segments in the stream

    @Rule
    public Timeout globalTimeout = Timeout.seconds(7 * 60);

    private final ReaderConfig readerConfig = ReaderConfig.builder().build();
    private final ReaderGroupConfig readerGroupConfig = ReaderGroupConfig.builder().build();
    private final ScheduledExecutorService executor = ExecutorServiceHelpers.newScheduledThreadPool(1, "checkPointExecutor");
    private final StreamConfiguration streamConfig = StreamConfiguration.builder()
                                                                        .scalingPolicy(ScalingPolicy.fixed(NUMBER_OF_READERS)).build();
    private final ScheduledExecutorService readerExecutor = ExecutorServiceHelpers.newScheduledThreadPool(NUMBER_OF_READERS,
            "readerCheckpointTest-reader");

    private URI controllerURI;

    @Environment
    public static void initialize() {

        //1. check if zk is running, if not start it
        Service zkService = Utils.createZookeeperService();
        if (!zkService.isRunning()) {
            zkService.start(true);
        }

        List<URI> zkUris = zkService.getServiceDetails();
        log.debug("Zookeeper service details: {}", zkUris);

        //get the zk ip details and pass it to bk, host, controller
        //2, check if bk is running, otherwise start, get the zk ip
        Service bkService = Utils.createBookkeeperService(zkUris.get(0));
        if (!bkService.isRunning()) {
            bkService.start(true);
        }
        log.debug("Bookkeeper service details: {}", bkService.getServiceDetails());

        //3. start controller
        Service conService = Utils.createPravegaControllerService(zkUris.get(0));
        if (!conService.isRunning()) {
            conService.start(true);
        }
        List<URI> conUris = conService.getServiceDetails();
        log.debug("Pravega Controller service details: {}", conUris);

        //4.start host
        Service segService = Utils.createPravegaSegmentStoreService(zkUris.get(0), conUris.get(0));
        if (!segService.isRunning()) {
            segService.start(true);
        }
        log.debug("Pravega segment store details: {}", segService.getServiceDetails());
    }

    @Before
    public void setup() {
        controllerURI = fetchControllerURI();
        StreamManager streamManager = StreamManager.create(PravegaClientConfig.builder().controllerURI(controllerURI).build());
        assertTrue("Creating Scope", streamManager.createScope(SCOPE));
        assertTrue("Creating stream", streamManager.createStream(SCOPE, STREAM, streamConfig));
    }

    @Test
    public void readerCheckpointTest() {

        @Cleanup
        ReaderGroupManager readerGroupManager = ReaderGroupManager.withScope(SCOPE,  PravegaClientConfig.builder().controllerURI(controllerURI).build());
        ReaderGroup readerGroup = readerGroupManager.createReaderGroup(READER_GROUP_NAME, readerGroupConfig,
                Collections.singleton(STREAM));

        int startInclusive = 1;
        int endExclusive = 100;
        log.info("Write events with range [{},{})", startInclusive, endExclusive);
        writeEvents(IntStream.range(startInclusive, endExclusive).boxed().collect(Collectors.toList()));
        readEventsAndVerify(startInclusive, endExclusive);

        //initiate checkpoint100
        Checkpoint checkPoint100 = createCheckPointAndVerify(readerGroup, "batch100");

        //write and read events 100 to 200
        startInclusive = 100;
        endExclusive = 200;
        log.info("Write events with range [{},{})", startInclusive, endExclusive);
        writeEvents(IntStream.range(startInclusive, endExclusive).boxed().collect(Collectors.toList()));
        readEventsAndVerify(startInclusive, endExclusive);

        //reset to check point 100
        readerGroup.resetReadersToCheckpoint(checkPoint100);
        readEventsAndVerify(100, endExclusive);

        //initiate checkpoint200
        Checkpoint checkPoint200 = createCheckPointAndVerify(readerGroup, "batch200");

        //write and read events 200 to 300
        startInclusive = 200;
        endExclusive = 300;
        log.info("Write events with range [{},{})", startInclusive, endExclusive);
        writeEvents(IntStream.range(startInclusive, endExclusive).boxed().collect(Collectors.toList()));
        readEventsAndVerify(startInclusive, endExclusive);

        //reset back to checkpoint 200
        readerGroup.resetReadersToCheckpoint(checkPoint200);
        readEventsAndVerify(200, endExclusive);

        //reset back to checkpoint 100
        readerGroup.resetReadersToCheckpoint(checkPoint100);
        readEventsAndVerify(100, endExclusive);

        readerGroupManager.deleteReaderGroup(READER_GROUP_NAME); //clean up
    }

    private Checkpoint createCheckPointAndVerify(final ReaderGroup readerGroup, final String checkPointName) {
        log.info("Create and verify check point {}", checkPointName);
        String readerId = "checkPointReader";
        CompletableFuture<Checkpoint> checkpoint = null;

        try (ClientFactory clientFactory = ClientFactory.withScope(SCOPE,  PravegaClientConfig.builder().controllerURI(controllerURI).build());
             EventStreamReader<Integer> reader = clientFactory.createReader(readerId, READER_GROUP_NAME,
                     new JavaSerializer<Integer>(), readerConfig)) {

            checkpoint = readerGroup.initiateCheckpoint(checkPointName, executor); //create checkpoint

            //verify checkpoint event.
            EventRead<Integer> event = reader.readNextEvent(READ_TIMEOUT);
            assertTrue("Read for Checkpoint event", (event != null) && (event.isCheckpoint()));
            assertEquals("CheckPoint Name", checkPointName, event.getCheckpointName());
        } catch (ReinitializationRequiredException e) {
            log.error("Exception while reading event using readerId: {}", readerId, e);
            fail("Reinitialization Exception is not expected");
        }
        return checkpoint.join();
    }

    private void readEventsAndVerify(int startInclusive, int endExclusive) {
        log.info("Read and Verify events between [{},{})", startInclusive, endExclusive);
        final List<CompletableFuture<List<EventRead<Integer>>>> readResults = new ArrayList<>();

        //start reading using configured number of readers
        for (int i = 0; i < NUMBER_OF_READERS; i++) {
            readResults.add(asyncReadEvents("reader-" + i));
        }

        //results from all readers
        List<List<EventRead<Integer>>> results = Futures.allOfWithResults(readResults).join();
        List<EventRead<Integer>> eventsRead = results.stream().flatMap(List::stream).collect(Collectors.toList());

        verifyEvents(eventsRead, startInclusive, endExclusive);
    }

    private CompletableFuture<List<EventRead<Integer>>> asyncReadEvents(final String readerId) {
        CompletableFuture<List<EventRead<Integer>>> result = CompletableFuture.supplyAsync(
                () -> readEvents(readerId), readerExecutor);
        Futures.exceptionListener(result,
                t -> log.error("Error observed while reading events for reader id :{}", readerId, t));
        return result;
    }

    private void verifyEvents(final List<EventRead<Integer>> events, int startInclusive, int endExclusive) {

        Supplier<Stream<Integer>> streamSupplier = () -> events.stream().map(i -> i.getEvent()).sorted();
        IntSummaryStatistics stats = streamSupplier.get().collect(Collectors.summarizingInt(value -> value));

        assertTrue(String.format("Check for first event: %d, %d", stats.getMin(), startInclusive),
                stats.getMin() == startInclusive);
        assertTrue(String.format("Check for last event: %d, %d", stats.getMax(), endExclusive),
                stats.getMax() == endExclusive - 1);
        //Check for missing events
        assertEquals(String.format("Check for number of events: %d, %d, %d", endExclusive, startInclusive, stats.getCount()),
                endExclusive - startInclusive, stats.getCount());
        assertEquals(String.format("Check for duplicate events: %d, %d, %d", endExclusive, startInclusive, streamSupplier.get().distinct().count()),
                endExclusive - startInclusive, streamSupplier.get().distinct().count());
    }

    private <T extends Serializable> List<EventRead<T>> readEvents(final String readerId) {
        List<EventRead<T>> events = new ArrayList<>();

        try (ClientFactory clientFactory = ClientFactory.withScope(SCOPE,  PravegaClientConfig.builder().controllerURI(controllerURI).build());
             EventStreamReader<T> reader = clientFactory.createReader(readerId,
                     READER_GROUP_NAME,
                     new JavaSerializer<T>(),
                     readerConfig)) {
            log.info("Reading events from {}/{} with readerId: {}", SCOPE, STREAM, readerId);
            EventRead<T> event = null;
            do {
                try {
                    event = reader.readNextEvent(READ_TIMEOUT);
                    if (event.getEvent() != null) {
                        log.info("Read event {}", event.getEvent());
                        events.add(event);
                    }
                    if (event.isCheckpoint()) {
                        log.info("Read a check point event, checkpointName: {}", event.getCheckpointName());
                    }
                } catch (ReinitializationRequiredException e) {
                    log.error("Exception while reading event using readerId: {}", readerId, e);
                    fail("Reinitialization Exception is not expected");
                }
            } while (event.isCheckpoint() || event.getEvent() != null);
            //stop reading if event read(non-checkpoint) is null.
            log.info("No more events from {}/{} for readerId: {}", SCOPE, STREAM, readerId);
        } //reader.close() will automatically invoke ReaderGroup#readerOffline(String, Position)
        return events;
    }

    private <T extends Serializable> void writeEvents(final List<T> events) {
        try (ClientFactory clientFactory = ClientFactory.withScope(SCOPE,  PravegaClientConfig.builder().controllerURI(controllerURI).build());
             EventStreamWriter<T> writer = clientFactory.createEventWriter(STREAM,
                     new JavaSerializer<T>(),
                     EventWriterConfig.builder().build())) {
            for (T event : events) {
                String routingKey = String.valueOf(event);
                log.info("Writing message: {} with routing-key: {} to stream {}", event, routingKey, STREAM);
                writer.writeEvent(routingKey, event);
            }
        }
    }

    private URI fetchControllerURI() {
        Service conService = Utils.createPravegaControllerService(null);
        List<URI> ctlURIs = conService.getServiceDetails();
        return ctlURIs.get(0);
    }
}<|MERGE_RESOLUTION|>--- conflicted
+++ resolved
@@ -9,8 +9,6 @@
  */
 package io.pravega.test.system;
 
-<<<<<<< HEAD
-=======
 import static java.util.concurrent.TimeUnit.SECONDS;
 import static org.junit.Assert.assertEquals;
 import static org.junit.Assert.assertTrue;
@@ -35,7 +33,6 @@
 import org.junit.Test;
 import org.junit.rules.Timeout;
 import org.junit.runner.RunWith;
->>>>>>> 17d39036
 import io.pravega.client.ClientFactory;
 import io.pravega.client.PravegaClientConfig;
 import io.pravega.client.admin.ReaderGroupManager;
@@ -57,7 +54,6 @@
 import io.pravega.test.system.framework.Environment;
 import io.pravega.test.system.framework.SystemTestRunner;
 import io.pravega.test.system.framework.services.Service;
-<<<<<<< HEAD
 import io.pravega.test.system.framework.services.ZookeeperService;
 import java.io.Serializable;
 import java.net.URI;
@@ -73,20 +69,8 @@
 import java.util.stream.Collectors;
 import java.util.stream.IntStream;
 import java.util.stream.Stream;
-=======
->>>>>>> 17d39036
 import lombok.Cleanup;
 import lombok.extern.slf4j.Slf4j;
-import org.junit.Before;
-import org.junit.Rule;
-import org.junit.Test;
-import org.junit.rules.Timeout;
-import org.junit.runner.RunWith;
-
-import static java.util.concurrent.TimeUnit.SECONDS;
-import static org.junit.Assert.assertEquals;
-import static org.junit.Assert.assertTrue;
-import static org.junit.Assert.fail;
 
 @Slf4j
 @RunWith(SystemTestRunner.class)
@@ -141,7 +125,7 @@
         log.debug("Pravega Controller service details: {}", conUris);
 
         //4.start host
-        Service segService = Utils.createPravegaSegmentStoreService(zkUris.get(0), conUris.get(0));
+        Service segService = new PravegaSegmentStoreService("segmentstore", zkUris.get(0), conUris.get(0));
         if (!segService.isRunning()) {
             segService.start(true);
         }
@@ -151,7 +135,7 @@
     @Before
     public void setup() {
         controllerURI = fetchControllerURI();
-        StreamManager streamManager = StreamManager.create(PravegaClientConfig.builder().controllerURI(controllerURI).build());
+        StreamManager streamManager = StreamManager.create(controllerURI);
         assertTrue("Creating Scope", streamManager.createScope(SCOPE));
         assertTrue("Creating stream", streamManager.createStream(SCOPE, STREAM, streamConfig));
     }
@@ -160,7 +144,7 @@
     public void readerCheckpointTest() {
 
         @Cleanup
-        ReaderGroupManager readerGroupManager = ReaderGroupManager.withScope(SCOPE,  PravegaClientConfig.builder().controllerURI(controllerURI).build());
+        ReaderGroupManager readerGroupManager = ReaderGroupManager.withScope(SCOPE, controllerURI);
         ReaderGroup readerGroup = readerGroupManager.createReaderGroup(READER_GROUP_NAME, readerGroupConfig,
                 Collections.singleton(STREAM));
 
@@ -210,7 +194,7 @@
         String readerId = "checkPointReader";
         CompletableFuture<Checkpoint> checkpoint = null;
 
-        try (ClientFactory clientFactory = ClientFactory.withScope(SCOPE,  PravegaClientConfig.builder().controllerURI(controllerURI).build());
+        try (ClientFactory clientFactory = ClientFactory.withScope(SCOPE, controllerURI);
              EventStreamReader<Integer> reader = clientFactory.createReader(readerId, READER_GROUP_NAME,
                      new JavaSerializer<Integer>(), readerConfig)) {
 
@@ -270,7 +254,7 @@
     private <T extends Serializable> List<EventRead<T>> readEvents(final String readerId) {
         List<EventRead<T>> events = new ArrayList<>();
 
-        try (ClientFactory clientFactory = ClientFactory.withScope(SCOPE,  PravegaClientConfig.builder().controllerURI(controllerURI).build());
+        try (ClientFactory clientFactory = ClientFactory.withScope(SCOPE, controllerURI);
              EventStreamReader<T> reader = clientFactory.createReader(readerId,
                      READER_GROUP_NAME,
                      new JavaSerializer<T>(),
@@ -299,7 +283,7 @@
     }
 
     private <T extends Serializable> void writeEvents(final List<T> events) {
-        try (ClientFactory clientFactory = ClientFactory.withScope(SCOPE,  PravegaClientConfig.builder().controllerURI(controllerURI).build());
+        try (ClientFactory clientFactory = ClientFactory.withScope(SCOPE, controllerURI);
              EventStreamWriter<T> writer = clientFactory.createEventWriter(STREAM,
                      new JavaSerializer<T>(),
                      EventWriterConfig.builder().build())) {
