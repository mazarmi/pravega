/**
 * Copyright (c) 2017 Dell Inc., or its subsidiaries. All Rights Reserved.
 *
 * Licensed under the Apache License, Version 2.0 (the "License");
 * you may not use this file except in compliance with the License.
 * You may obtain a copy of the License at
 *
 *     http://www.apache.org/licenses/LICENSE-2.0
 */
package io.pravega.test.system;

import io.pravega.client.PravegaClientConfig;
import io.pravega.client.stream.ScalingPolicy;
import io.pravega.client.stream.StreamConfiguration;
import io.pravega.client.stream.Transaction;
import io.pravega.client.stream.impl.Controller;
import io.pravega.client.stream.impl.ControllerImpl;
import io.pravega.client.stream.impl.ControllerImplConfig;
import io.pravega.client.stream.impl.StreamImpl;
import io.pravega.client.stream.impl.StreamSegments;
import io.pravega.client.stream.impl.TxnSegments;
import io.pravega.common.concurrent.Futures;
import io.pravega.test.system.framework.Environment;
import io.pravega.test.system.framework.SystemTestRunner;
import io.pravega.test.system.framework.Utils;
import io.pravega.test.system.framework.services.Service;
import java.net.URI;
import java.util.Collections;
import java.util.HashMap;
import java.util.List;
import java.util.Map;
import java.util.concurrent.ExecutionException;
import java.util.concurrent.Executors;
import java.util.concurrent.ScheduledExecutorService;
import java.util.stream.Collectors;
import lombok.extern.slf4j.Slf4j;
import mesosphere.marathon.client.MarathonException;
import org.apache.commons.lang3.RandomStringUtils;
import org.junit.Assert;
import org.junit.Before;
import org.junit.Test;
import org.junit.runner.RunWith;

/**
 * Controller fail over system test.
 */
@Slf4j
@RunWith(SystemTestRunner.class)
public class ControllerFailoverTest {
    private static final ScheduledExecutorService EXECUTOR_SERVICE = Executors.newScheduledThreadPool(5);
    private Service controllerService1 = null;
    private URI controllerURIDirect = null;

    @Environment
    public static void setup() throws MarathonException, ExecutionException {

        //1. check if zk is running, if not start it
        Service zkService = Utils.createZookeeperService();
        if (!zkService.isRunning()) {
            zkService.start(true);
        }

        List<URI> zkUris = zkService.getServiceDetails();
        log.debug("zookeeper service details: {}", zkUris);
        //get the zk ip details and pass it to bk, host, controller
        URI zkUri = zkUris.get(0);
        //2, check if bk is running, otherwise start, get the zk ip
        Service bkService = Utils.createBookkeeperService(zkUri);
        if (!bkService.isRunning()) {
            bkService.start(true);
        }

        List<URI> bkUris = bkService.getServiceDetails();
        log.debug("bookkeeper service details: {}", bkUris);

        //3. start controller
        Service controllerService = Utils.createPravegaControllerService(zkUri);
        if (!controllerService.isRunning()) {
            controllerService.start(true);
        }
        Futures.getAndHandleExceptions(controllerService.scaleService(2), ExecutionException::new);
        List<URI> conUris = controllerService.getServiceDetails();
        log.info("conuris {} {}", conUris.get(0), conUris.get(1));
        log.debug("Pravega Controller service  details: {}", conUris);
        // Fetch all the RPC endpoints and construct the client URIs.
        final List<String> uris = conUris.stream().filter(uri -> Utils.DOCKER_BASED ? uri.getPort() == Utils.DOCKER_CONTROLLER_PORT
                : uri.getPort() == Utils.MARATHON_CONTROLLER_PORT).map(URI::getAuthority)
                .collect(Collectors.toList());

        URI controllerURI = URI.create("tcp://" + String.join(",", uris));
        log.info("Controller Service direct URI: {}", controllerURI);

        //4.start host
        Service segService = Utils.createPravegaSegmentStoreService(zkUri, conUris.get(0));
        if (!segService.isRunning()) {
            segService.start(true);
        }

        List<URI> segUris = segService.getServiceDetails();
        log.debug("pravega host service details: {}", segUris);
    }


    @Before
    public void getControllerInfo() {
        Service zkService = Utils.createZookeeperService();
        Assert.assertTrue(zkService.isRunning());
        List<URI> zkUris = zkService.getServiceDetails();
        log.info("zookeeper service details: {}", zkUris);

        controllerService1 = Utils.createPravegaControllerService(zkUris.get(0));
        if (!controllerService1.isRunning()) {
            controllerService1.start(true);
        }

        List<URI> conUris = controllerService1.getServiceDetails();
        log.info("conuris {} {}", conUris.get(0), conUris.get(1));
        log.debug("Pravega Controller service  details: {}", conUris);
        // Fetch all the RPC endpoints and construct the client URIs.
        final List<String> uris = conUris.stream().filter(uri -> Utils.DOCKER_BASED ? uri.getPort() == Utils.DOCKER_CONTROLLER_PORT
                : uri.getPort() == Utils.MARATHON_CONTROLLER_PORT).map(URI::getAuthority)
                .collect(Collectors.toList());

        controllerURIDirect = URI.create("tcp://" + String.join(",", uris));
        log.info("Controller Service direct URI: {}", controllerURIDirect);
    }

    @Test(timeout = 180000)
    public void failoverTest() throws InterruptedException, ExecutionException {
        String scope = "testFailoverScope" + RandomStringUtils.randomAlphabetic(5);
        String stream = "testFailoverStream" + RandomStringUtils.randomAlphabetic(5);
        int initialSegments = 2;
        List<Integer> segmentsToSeal = Collections.singletonList(0);
        Map<Double, Double> newRangesToCreate = new HashMap<>();
        newRangesToCreate.put(0.0, 0.25);
        newRangesToCreate.put(0.25, 0.5);
        long lease = 29000;
        long maxExecutionTime = 60000;
        long scaleGracePeriod = 30000;

        // Connect with first controller instance.
<<<<<<< HEAD
        URI controllerUri = getTestControllerServiceURI();
        final Controller controller1 = new ControllerImpl(
                ControllerImplConfig.builder()
                                    .clientConfig( PravegaClientConfig.builder().controllerURI(controllerUri).build())
                                    .build(), EXECUTOR_SERVICE);
=======
        final Controller controller1 = new ControllerImpl(controllerURIDirect,
                ControllerImplConfig.builder().build(), EXECUTOR_SERVICE);
>>>>>>> 17d39036

        // Create scope, stream, and a transaction with high timeout value.
        controller1.createScope(scope).join();
        log.info("Scope {} created successfully", scope);

        createStream(controller1, scope, stream, ScalingPolicy.fixed(initialSegments));
        log.info("Stream {}/{} created successfully", scope, stream);

        long txnCreationTimestamp = System.nanoTime();
        StreamImpl stream1 = new StreamImpl(scope, stream);
        TxnSegments txnSegments = controller1.createTransaction(
                stream1, lease, scaleGracePeriod).join();
        log.info("Transaction {} created successfully, beginTime={}", txnSegments.getTxnId(), txnCreationTimestamp);

        // Initiate scale operation. It will block until ongoing transaction is complete.
        controller1.startScale(stream1, segmentsToSeal, newRangesToCreate).join();

        // Ensure that scale is not yet done.
        boolean scaleStatus = controller1.checkScaleStatus(stream1, 0).join();
        log.info("Status of scale operation isDone={}", scaleStatus);
        Assert.assertTrue(!scaleStatus);

        // Now stop the controller instance executing scale operation.
        Futures.getAndHandleExceptions(controllerService1.scaleService(1), ExecutionException::new);
        log.info("Successfully stopped one instance of controller service");

        List<URI> conUris = controllerService1.getServiceDetails();
        // Fetch all the RPC endpoints and construct the client URIs.
        final List<String> uris = conUris.stream().filter(uri -> Utils.DOCKER_BASED ? uri.getPort() == Utils.DOCKER_CONTROLLER_PORT
                : uri.getPort() == Utils.MARATHON_CONTROLLER_PORT).map(URI::getAuthority)
                .collect(Collectors.toList());

        controllerURIDirect = URI.create("tcp://" + String.join(",", uris));
        log.info("Controller Service direct URI: {}", controllerURIDirect);

        // Connect to another controller instance.
<<<<<<< HEAD
        controllerUri = getControllerURI();
        final Controller controller2 = new ControllerImpl(
                ControllerImplConfig.builder()
                                    .clientConfig(PravegaClientConfig.builder().controllerURI(controllerUri).build())
                                    .build(), EXECUTOR_SERVICE);
=======
        final Controller controller2 = new ControllerImpl(controllerURIDirect,
                ControllerImplConfig.builder().build(), EXECUTOR_SERVICE);
>>>>>>> 17d39036

        // Fetch status of transaction.
        log.info("Fetching status of transaction {}, time elapsed since its creation={}",
                txnSegments.getTxnId(), System.nanoTime() - txnCreationTimestamp);
        Transaction.Status status = controller2.checkTransactionStatus(stream1,
                txnSegments.getTxnId()).join();
        log.info("Transaction {} status={}", txnSegments.getTxnId(), status);

        if (status == Transaction.Status.OPEN) {
            // Abort the ongoing transaction.
            log.info("Trying to abort transaction {}, by sending request to controller at {}", txnSegments.getTxnId(),
                    controllerURIDirect);
            controller2.abortTransaction(stream1, txnSegments.getTxnId()).join();
        }

        // Scale operation should now complete on the second controller instance.
        // Note: if scale does not complete within desired time, test will timeout. 
        while (!scaleStatus) {
            scaleStatus = controller2.checkScaleStatus(stream1, 0).join();
            Thread.sleep(30000);
        }

        // Ensure that the stream has 3 segments now.
        log.info("Checking whether scale operation succeeded by fetching current segments");
        StreamSegments streamSegments = controller2.getCurrentSegments(scope, stream).join();
        log.info("Current segment count=", streamSegments.getSegments().size());
        Assert.assertEquals(initialSegments - segmentsToSeal.size() + newRangesToCreate.size(),
                streamSegments.getSegments().size());
    }

    private void createStream(Controller controller, String scope, String stream, ScalingPolicy scalingPolicy) {
        StreamConfiguration config = StreamConfiguration.builder()
                .scope(scope)
                .streamName(stream)
                .scalingPolicy(scalingPolicy)
                .build();
        controller.createStream(config).join();
    }
}<|MERGE_RESOLUTION|>--- conflicted
+++ resolved
@@ -22,22 +22,23 @@
 import io.pravega.common.concurrent.Futures;
 import io.pravega.test.system.framework.Environment;
 import io.pravega.test.system.framework.SystemTestRunner;
-import io.pravega.test.system.framework.Utils;
+import io.pravega.test.system.framework.services.BookkeeperService;
+import io.pravega.test.system.framework.services.PravegaControllerService;
+import io.pravega.test.system.framework.services.PravegaSegmentStoreService;
 import io.pravega.test.system.framework.services.Service;
+import io.pravega.test.system.framework.services.ZookeeperService;
 import java.net.URI;
+import java.net.URISyntaxException;
 import java.util.Collections;
 import java.util.HashMap;
 import java.util.List;
 import java.util.Map;
-import java.util.concurrent.ExecutionException;
 import java.util.concurrent.Executors;
 import java.util.concurrent.ScheduledExecutorService;
-import java.util.stream.Collectors;
 import lombok.extern.slf4j.Slf4j;
 import mesosphere.marathon.client.MarathonException;
 import org.apache.commons.lang3.RandomStringUtils;
 import org.junit.Assert;
-import org.junit.Before;
 import org.junit.Test;
 import org.junit.runner.RunWith;
 
@@ -139,16 +140,10 @@
         long scaleGracePeriod = 30000;
 
         // Connect with first controller instance.
-<<<<<<< HEAD
-        URI controllerUri = getTestControllerServiceURI();
         final Controller controller1 = new ControllerImpl(
                 ControllerImplConfig.builder()
-                                    .clientConfig( PravegaClientConfig.builder().controllerURI(controllerUri).build())
+                                    .clientConfig( PravegaClientConfig.builder().controllerURI(controllerURIDirect).build())
                                     .build(), EXECUTOR_SERVICE);
-=======
-        final Controller controller1 = new ControllerImpl(controllerURIDirect,
-                ControllerImplConfig.builder().build(), EXECUTOR_SERVICE);
->>>>>>> 17d39036
 
         // Create scope, stream, and a transaction with high timeout value.
         controller1.createScope(scope).join();
@@ -185,16 +180,10 @@
         log.info("Controller Service direct URI: {}", controllerURIDirect);
 
         // Connect to another controller instance.
-<<<<<<< HEAD
-        controllerUri = getControllerURI();
         final Controller controller2 = new ControllerImpl(
                 ControllerImplConfig.builder()
-                                    .clientConfig(PravegaClientConfig.builder().controllerURI(controllerUri).build())
+                                    .clientConfig(PravegaClientConfig.builder().controllerURI(controllerURIDirect).build())
                                     .build(), EXECUTOR_SERVICE);
-=======
-        final Controller controller2 = new ControllerImpl(controllerURIDirect,
-                ControllerImplConfig.builder().build(), EXECUTOR_SERVICE);
->>>>>>> 17d39036
 
         // Fetch status of transaction.
         log.info("Fetching status of transaction {}, time elapsed since its creation={}",
