/**
 * Licensed to the Apache Software Foundation (ASF) under one
 * or more contributor license agreements. See the NOTICE file
 * distributed with this work for additional information
 * regarding copyright ownership. The ASF licenses this file
 * to you under the Apache License, Version 2.0 (the
 * "License"); you may not use this file except in compliance
 * with the License. You may obtain a copy of the License at
 * <p>
 * http://www.apache.org/licenses/LICENSE-2.0
 * <p>
 * Unless required by applicable law or agreed to in writing, software
 * distributed under the License is distributed on an "AS IS" BASIS,
 * WITHOUT WARRANTIES OR CONDITIONS OF ANY KIND, either express or implied.
 * See the License for the specific language governing permissions and
 * limitations under the License.
 */
package com.emc.pravega.stream.impl.segment;

import static com.emc.pravega.common.Exceptions.handleInterrupted;
import static com.emc.pravega.common.concurrent.FutureHelpers.getAndHandleExceptions;
import static com.google.common.base.Preconditions.checkArgument;
import static com.google.common.base.Preconditions.checkState;

import java.nio.ByteBuffer;
import java.util.ArrayList;
import java.util.Iterator;
import java.util.List;
import java.util.Map.Entry;
import java.util.UUID;
import java.util.concurrent.CompletableFuture;
import java.util.concurrent.ConcurrentSkipListMap;

import javax.annotation.concurrent.GuardedBy;

import com.emc.pravega.common.Exceptions;
import com.emc.pravega.common.netty.ClientConnection;
import com.emc.pravega.common.netty.ConnectionFactory;
import com.emc.pravega.common.netty.ConnectionFailedException;
import com.emc.pravega.common.netty.FailingReplyProcessor;
import com.emc.pravega.common.netty.WireCommands.Append;
import com.emc.pravega.common.netty.WireCommands.AppendSetup;
import com.emc.pravega.common.netty.WireCommands.DataAppended;
import com.emc.pravega.common.netty.WireCommands.KeepAlive;
import com.emc.pravega.common.netty.WireCommands.NoSuchSegment;
import com.emc.pravega.common.netty.WireCommands.NoSuchTransaction;
import com.emc.pravega.common.netty.WireCommands.SegmentIsSealed;
import com.emc.pravega.common.netty.WireCommands.SetupAppend;
import com.emc.pravega.common.netty.WireCommands.WrongHost;
import com.emc.pravega.common.util.Retry;
import com.emc.pravega.common.util.Retry.RetryWithBackoff;
import com.emc.pravega.common.util.ReusableLatch;
<<<<<<< HEAD
import com.emc.pravega.stream.impl.Router;
=======
import com.emc.pravega.stream.SegmentUri;
import com.emc.pravega.stream.impl.StreamController;
>>>>>>> 6e2e46a8
import com.google.common.annotations.VisibleForTesting;

import io.netty.buffer.Unpooled;
import lombok.RequiredArgsConstructor;
import lombok.Synchronized;
import lombok.extern.slf4j.Slf4j;

/**
 * Tracks inflight events, and manages reconnects automatically.
 * 
 * @see SegmentOutputStream
 */
@RequiredArgsConstructor
@Slf4j
class SegmentOutputStreamImpl extends SegmentOutputStream {

    private static final CompletableFuture<Void> NULL_CALLBACK = CompletableFuture.completedFuture(null);
    private static final RetryWithBackoff RETRY_SCHEDULE = Retry.withExpBackoff(1, 10, 5);
    private final Router router;
    private final ConnectionFactory connectionFactory;
    private final UUID connectionId;
    private final String segment;
    private final State state = new State();
    private final ResponseProcessor responseProcessor = new ResponseProcessor();

    /**
     * Internal object that tracks the state of the connection.
     * All mutations of data occur inside of this class. All operations are protected by the lock object.
     * No calls to external classes occur. No network calls occur via any methods in this object.
     */
    private static final class State {
        private final Object lock = new Object();
        @GuardedBy("lock")
        private boolean closed = false;
        @GuardedBy("lock")
        private ClientConnection connection;
        @GuardedBy("lock")
        private Exception exception = null;
        @GuardedBy("lock")
        private final ConcurrentSkipListMap<Append, CompletableFuture<Void>> inflight = new ConcurrentSkipListMap<>();
        @GuardedBy("lock")
        private long eventNumber = 0;
        private final ReusableLatch connectionSetup = new ReusableLatch();
        private final ReusableLatch inflightEmpty = new ReusableLatch(true);

        /**
         * Blocks until there are no more messages inflight. (No locking required)
         */
        private void waitForEmptyInflight() {
            handleInterrupted(() -> inflightEmpty.await());
        }

        private void connectionSetupComplete(long ackLevel) {
            synchronized (lock) {
                eventNumber = ackLevel;
                connectionSetup.release();
            }
        }

        /**
         * @return The current connection (May be null if not connected)
         */
        private ClientConnection getConnection() {
            synchronized (lock) {
                return connection;
            }
        }

        /**
         * @param newConnection The new connection that has been established that should used going forward.
         */
        private void newConnection(ClientConnection newConnection) {
            synchronized (lock) {
                connectionSetup.reset();
                exception = null;
                connection = newConnection;
            }
        }

        /**
         * @param e Error that has occurred that needs to be handled by tearing down the connection.
         */
        private void failConnection(Exception e) {
            log.warn("Connection failed due to", e);
            ClientConnection oldConnection;
            synchronized (lock) {
                if (exception == null) {
                    exception = e;
                }
                oldConnection = connection;
                connection = null;
            }
            connectionSetupComplete(0);
            oldConnection.close();
        }

        /**
         * Block until a connection has been established and AppendSetup has come back from the server.
         */
        private ClientConnection waitForConnection() throws ConnectionFailedException, SegmentSealedException {
            try {
                Exceptions.handleInterrupted(() -> connectionSetup.await());
                synchronized (lock) {
                    if (exception != null) {
                        throw exception;
                    }
                    return connection;
                }
            } catch (ConnectionFailedException | IllegalArgumentException | SegmentSealedException e) {
                throw e;
            } catch (Exception e) {
                throw new RuntimeException(e);
            }
        }

        /**
         * Add event to the infight
         */
        private Append createNewInflightAppend(UUID connectionId, String segment, ByteBuffer buff,
                CompletableFuture<Void> callback) {
            synchronized (lock) {
                eventNumber++;
                Append append = new Append(segment, connectionId, eventNumber, Unpooled.wrappedBuffer(buff));
                inflightEmpty.reset();
                if (callback == null) {                    
                    inflight.put(append, NULL_CALLBACK);
                } else {
                    inflight.put(append, callback);                    
                }
                return append;
            }
        }

        /**
         * Remove all events with event numbers below the provided level from inflight and return them.
         */
        private List<CompletableFuture<Void>> removeInflightBelow(long ackLevel) {
            synchronized (lock) {
                ArrayList<CompletableFuture<Void>> result = new ArrayList<>();
                for (Iterator<Entry<Append, CompletableFuture<Void>>> iter = inflight.entrySet().iterator(); iter.hasNext();) {
                    Entry<Append, CompletableFuture<Void>> append = iter.next();
                    if (append.getKey().getEventNumber() <= ackLevel) {
                        result.add(append.getValue());
                        iter.remove();
                    } else {
                        break;
                    }
                }
                if (inflight.isEmpty()) {
                    inflightEmpty.release();
                }
                return result;
            }
        }

        private List<Append> getAllInflight() {
            synchronized (lock) {
                return new ArrayList<>(inflight.keySet());
            }
        }

        private boolean isClosed() {
            synchronized (lock) {
                return closed;
            }
        }

        private void setClosed(boolean closed) {
            synchronized (lock) {
                this.closed = closed;
            }
        }
    }

    private final class ResponseProcessor extends FailingReplyProcessor {
        @Override
        public void connectionDropped() {
            state.failConnection(new ConnectionFailedException()); 
        }
        
        @Override
        public void wrongHost(WrongHost wrongHost) {
            state.failConnection(new ConnectionFailedException()); // TODO: Probably something else.
        }

        @Override
        public void segmentIsSealed(SegmentIsSealed segmentIsSealed) {
            state.failConnection(new SegmentSealedException());
        }

        @Override
        public void noSuchSegment(NoSuchSegment noSuchSegment) {
            state.failConnection(new IllegalArgumentException(noSuchSegment.toString()));
        }

        @Override
        public void noSuchBatch(NoSuchTransaction noSuchBatch) {
            state.failConnection(new IllegalArgumentException(noSuchBatch.toString()));
        }

        @Override
        public void dataAppended(DataAppended dataAppended) {
            long ackLevel = dataAppended.getEventNumber();
            ackUpTo(ackLevel);
        }

        @Override
        public void appendSetup(AppendSetup appendSetup) {
            long ackLevel = appendSetup.getLastEventNumber();
            ackUpTo(ackLevel);
            try {
                retransmitInflight();
                state.connectionSetupComplete(ackLevel);
            } catch (ConnectionFailedException e) {
                state.failConnection(e);
            }
        }

        private void ackUpTo(long ackLevel) {
            for (CompletableFuture<Void> toAck : state.removeInflightBelow(ackLevel)) {
                toAck.complete(null);
            }
        }

        private void retransmitInflight() throws ConnectionFailedException {
            for (Append append : state.getAllInflight()) {
                state.connection.send(append);
            }
        }
    }
    
    /**
     * @see com.emc.pravega.stream.impl.segment.SegmentOutputStream#write(java.nio.ByteBuffer,
     *      java.util.concurrent.CompletableFuture)
     */
    @Override
    @Synchronized
    public void write(ByteBuffer buff, CompletableFuture<Void> callback) throws SegmentSealedException {
        checkArgument(buff.remaining() <= SegmentOutputStream.MAX_WRITE_SIZE, "Write size too large: %s", buff.remaining());
        ClientConnection connection = getConnection();
        Append append = state.createNewInflightAppend(connectionId, segment, buff, callback);
        try {
            connection.send(append);
        } catch (ConnectionFailedException e) {
            log.warn("Connection failed due to: ", e);
            getConnection(); // As the messages is inflight, this will perform the retransmition.
        }
    }

    /**
     * Blocking call to establish a connection and wait for it to be setup. (Retries built in)
     */
    @Synchronized
    ClientConnection getConnection() throws SegmentSealedException {
        checkState(!state.isClosed(), "LogOutputStream was already closed");
        return RETRY_SCHEDULE.retryingOn(ConnectionFailedException.class).throwingOn(SegmentSealedException.class).run(() -> {
            setupConnection();
            return state.waitForConnection();
        });
    }

    @Synchronized
    @VisibleForTesting
    void setupConnection() throws ConnectionFailedException {
        if (state.getConnection() == null) {
<<<<<<< HEAD
            String endpoint = router.getEndpointForSegment(segment);
=======
            SegmentUri uri = controller.getEndpointForSegment(segment);
>>>>>>> 6e2e46a8
            ClientConnection connection = getAndHandleExceptions(connectionFactory
                .establishConnection(uri.getEndpoint(), uri.getPort(), responseProcessor), ConnectionFailedException::new);
            state.newConnection(connection);
            SetupAppend cmd = new SetupAppend(connectionId, segment);
            connection.send(cmd);
        }
    }

    /**
     * @see com.emc.pravega.stream.impl.segment.SegmentOutputStream#close()
     */
    @Override
    @Synchronized
    public void close() throws SegmentSealedException {
        if (state.isClosed()) {
            return;
        }
        flush();
        state.setClosed(true);
        ClientConnection connection = state.getConnection();
        if (connection != null) {
            connection.close();
        }
    }

    /**
     * @see com.emc.pravega.stream.impl.segment.SegmentOutputStream#flush()
     */
    @Override
    @Synchronized
    public void flush() throws SegmentSealedException {
        try {
            ClientConnection connection = getConnection();
            connection.send(new KeepAlive());
            state.waitForEmptyInflight();
        } catch (ConnectionFailedException e) {
            state.failConnection(e);
        }
    }

}<|MERGE_RESOLUTION|>--- conflicted
+++ resolved
@@ -42,20 +42,16 @@
 import com.emc.pravega.common.netty.WireCommands.AppendSetup;
 import com.emc.pravega.common.netty.WireCommands.DataAppended;
 import com.emc.pravega.common.netty.WireCommands.KeepAlive;
+import com.emc.pravega.common.netty.WireCommands.NoSuchBatch;
 import com.emc.pravega.common.netty.WireCommands.NoSuchSegment;
-import com.emc.pravega.common.netty.WireCommands.NoSuchTransaction;
 import com.emc.pravega.common.netty.WireCommands.SegmentIsSealed;
 import com.emc.pravega.common.netty.WireCommands.SetupAppend;
 import com.emc.pravega.common.netty.WireCommands.WrongHost;
 import com.emc.pravega.common.util.Retry;
 import com.emc.pravega.common.util.Retry.RetryWithBackoff;
 import com.emc.pravega.common.util.ReusableLatch;
-<<<<<<< HEAD
-import com.emc.pravega.stream.impl.Router;
-=======
 import com.emc.pravega.stream.SegmentUri;
 import com.emc.pravega.stream.impl.StreamController;
->>>>>>> 6e2e46a8
 import com.google.common.annotations.VisibleForTesting;
 
 import io.netty.buffer.Unpooled;
@@ -72,9 +68,8 @@
 @Slf4j
 class SegmentOutputStreamImpl extends SegmentOutputStream {
 
-    private static final CompletableFuture<Void> NULL_CALLBACK = CompletableFuture.completedFuture(null);
     private static final RetryWithBackoff RETRY_SCHEDULE = Retry.withExpBackoff(1, 10, 5);
-    private final Router router;
+    private final StreamController controller;
     private final ConnectionFactory connectionFactory;
     private final UUID connectionId;
     private final String segment;
@@ -180,11 +175,7 @@
                 eventNumber++;
                 Append append = new Append(segment, connectionId, eventNumber, Unpooled.wrappedBuffer(buff));
                 inflightEmpty.reset();
-                if (callback == null) {                    
-                    inflight.put(append, NULL_CALLBACK);
-                } else {
-                    inflight.put(append, callback);                    
-                }
+                inflight.put(append, callback);
                 return append;
             }
         }
@@ -252,7 +243,7 @@
         }
 
         @Override
-        public void noSuchBatch(NoSuchTransaction noSuchBatch) {
+        public void noSuchBatch(NoSuchBatch noSuchBatch) {
             state.failConnection(new IllegalArgumentException(noSuchBatch.toString()));
         }
 
@@ -276,7 +267,9 @@
 
         private void ackUpTo(long ackLevel) {
             for (CompletableFuture<Void> toAck : state.removeInflightBelow(ackLevel)) {
-                toAck.complete(null);
+                if (toAck != null) {
+                    toAck.complete(null);
+                }
             }
         }
 
@@ -321,11 +314,7 @@
     @VisibleForTesting
     void setupConnection() throws ConnectionFailedException {
         if (state.getConnection() == null) {
-<<<<<<< HEAD
-            String endpoint = router.getEndpointForSegment(segment);
-=======
             SegmentUri uri = controller.getEndpointForSegment(segment);
->>>>>>> 6e2e46a8
             ClientConnection connection = getAndHandleExceptions(connectionFactory
                 .establishConnection(uri.getEndpoint(), uri.getPort(), responseProcessor), ConnectionFailedException::new);
             state.newConnection(connection);
