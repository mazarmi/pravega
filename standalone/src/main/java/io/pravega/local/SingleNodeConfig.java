/**
 * Copyright (c) 2017 Dell Inc., or its subsidiaries. All Rights Reserved.
 *
 * Licensed under the Apache License, Version 2.0 (the "License");
 * you may not use this file except in compliance with the License.
 * You may obtain a copy of the License at
 *
 *     http://www.apache.org/licenses/LICENSE-2.0
 */
package io.pravega.local;

import io.pravega.common.util.ConfigBuilder;
import io.pravega.common.util.Property;
import io.pravega.common.util.TypedProperties;
import lombok.Getter;

public class SingleNodeConfig {
    //region config names
    public final static Property<Integer> ZK_PORT = Property.named("zkPort", 4000);
    public final static Property<Integer> SEGMENTSTORE_PORT = Property.named("segmentstorePort", 6000);
    public final static Property<Integer> CONTROLLER_PORT = Property.named("controllerPort", 9090);
    public final static Property<Integer> REST_SERVER_PORT = Property.named("restServerPort", 9091);
    public final static Property<String> CERT_FILE = Property.named("certFile", "");
    public final static Property<String> KEY_FILE = Property.named("keyFile", "");
    public final static Property<String> PASSWD_FILE = Property.named("passwdFile", "");
    public final static Property<String> USER_NAME = Property.named("userName", "");
    public final static Property<String> PASSWD = Property.named("passwd", "");
    public final static Property<Boolean> ENABLE_REST_SERVER = Property.named("enableRestServer", true);
    public final static Property<Boolean> ENABLE_TLS = Property.named("enableTls", false);
    public final static Property<Boolean> ENABLE_AUTH = Property.named("enableAuth", false);
    public final static String PROPERTY_FILE = "singlenode.configurationFile";
    public final static Property<String> KEYSTORE_JKS = Property.named("singlenode.keyStoreJKS", "");
    public final static Property<String> KEYSTORE_JKS_PASSWORD = Property.named("singlenode.keyStoreJKSPassword", "");

    private static final String COMPONENT_CODE = "singlenode";
    //end region

    //region members

    /**
     * The Zookeeper port for singlenode
     */
    @Getter
    private final int zkPort;

    /**
     * The SegmentStore port for singlenode
     */
    @Getter
    private final int segmentStorePort;

    /**
     * The controller port for singlenode
     */
    @Getter
    private final int controllerPort;

    /**
     * The REST server port for singlenode
     */
    @Getter
    private final int restServerPort;

    /**
     * The file containing the client certificate.
     */
    @Getter
    private String certFile;

    /**
     * File containing the certificate key for the server socket.
     */
    @Getter
    private String keyFile;

    /**
     * File containing the username passwd db for default auth handler.
     */
    @Getter
    private String passwdFile;

    /**
     * User for the authenticated interactions between segmentstore and controller.
     */
    @Getter
    private String userName;

    /**
     * Password for the user.
     */
    @Getter
    private String passwd;

    /**
<<<<<<< HEAD
     * JKS key store for secure access to controller REST API.
     */
    @Getter
    private final String keyStoreJKS;

    /**
     * Password file for JKS key store for secure access to controller REST API.
     */
    @Getter
    private final String keyStoreJKSPassword;
=======
     * Flag to enable REST server.
     */
    @Getter
    private boolean enableRestServer;
>>>>>>> a0266c1f

    /**
     * Flag to enable TLS.
     */
    @Getter
    private boolean enableTls;

    /**
     * Flag to enable auth.
     */
    @Getter
    private boolean enableAuth;

    //end region

    //region constructor
    private SingleNodeConfig(TypedProperties properties) {
        this.zkPort = properties.getInt(ZK_PORT);
        this.segmentStorePort = properties.getInt(SEGMENTSTORE_PORT);
        this.controllerPort = properties.getInt(CONTROLLER_PORT);
        this.restServerPort = properties.getInt(REST_SERVER_PORT);
        this.certFile = properties.get(CERT_FILE);
        this.keyFile = properties.get(KEY_FILE);
        this.passwdFile = properties.get(PASSWD_FILE);
        this.userName = properties.get(USER_NAME);
        this.passwd = properties.get(PASSWD);
        this.enableRestServer = properties.getBoolean(ENABLE_REST_SERVER);
        this.enableTls = properties.getBoolean(ENABLE_TLS);
        this.enableAuth = properties.getBoolean(ENABLE_AUTH);
        keyStoreJKS = properties.get(KEYSTORE_JKS);
        keyStoreJKSPassword = properties.get(KEYSTORE_JKS_PASSWORD);
    }

    /**
     * Creates a new ConfigBuilder that can be used to create instances of this class.
     *
     * @return A new Builder for this class.
     */
    public static ConfigBuilder<SingleNodeConfig> builder() {
        return new ConfigBuilder<>(COMPONENT_CODE, SingleNodeConfig::new);
    }

    //end region
}<|MERGE_RESOLUTION|>--- conflicted
+++ resolved
@@ -92,7 +92,6 @@
     private String passwd;
 
     /**
-<<<<<<< HEAD
      * JKS key store for secure access to controller REST API.
      */
     @Getter
@@ -103,12 +102,12 @@
      */
     @Getter
     private final String keyStoreJKSPassword;
-=======
+
+    /**
      * Flag to enable REST server.
      */
     @Getter
     private boolean enableRestServer;
->>>>>>> a0266c1f
 
     /**
      * Flag to enable TLS.
